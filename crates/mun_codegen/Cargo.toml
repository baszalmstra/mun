[package]
name = "mun_codegen"
version = "0.4.0-dev"
authors = ["The Mun Team <team@mun-lang.org>"]
edition = "2021"
description = "LLVM IR code generation for Mun"
documentation = "https://docs.mun-lang.org/v0.3"
readme = "README.md"
homepage = "https://mun-lang.org"
repository = "https://github.com/mun-lang/mun"
license = "MIT OR Apache-2.0"
keywords = ["game", "hot-reloading", "language", "mun", "scripting"]
categories = ["Game development", "Mun"]

[dependencies]
mun_abi = { version = "0.4.0-dev", path = "../mun_abi" }
anyhow = { version = "1.0.31", default-features = false, features = ["std"] }
apple-codesign = { version = "0.20.0", default-features = false }
array-init = { version = "2.0.0", default-features = false }
by_address = { version = "1.0.4", default-features = false }
bytemuck = { version = "1.4.1", default-features = false }
<<<<<<< HEAD
mun_hir = { version = "=0.4.0-dev", path = "../mun_hir" }
inkwell = { version = "=0.1.0-beta.5", default-features = false, features = ["llvm14-0", "no-libffi-linking", "target-x86", "target-aarch64"] }
=======
mun_hir = { version = "0.4.0-dev", path = "../mun_hir" }
inkwell = { version = "=0.1.0-beta.5", default-features = false, features = ["llvm13-0", "no-libffi-linking", "target-x86", "target-aarch64"] }
>>>>>>> 7dc5cdf7
itertools = { version = "0.10.3", default-features = false }
mun_codegen_macros = { version = "0.4.0-dev", path = "../mun_codegen_macros" }
mun_target = { version = "0.4.0-dev", path = "../mun_target" }
once_cell = { version = "1.4.0", default-features = false }
lld_rs = { version = "140.0.0", default-features = false, git="https://github.com/mun-lang/lld-rs.git", branch="bump/llvm_14" }
parking_lot = { version = "0.12.0", default-features = false }
paste = { version = "1.0.7", default-features = false }
mun_paths = { version = "0.4.0-dev", path="../mun_paths"}
rustc-hash = { version = "1.1.0", default-features = false }
salsa = { version = "0.16.1", default-features = false }
smallvec = { version = "1.6.1", features = ["union"], default-features = false }
tempfile = { version = "3", default-features = false }
thiserror = { version = "1.0.19", default-features = false }

[dev-dependencies]
mun_abi = { path = "../mun_abi", features = ["serde"] }
insta = { version = "1.12.0", default-features = false, features = ["ron"] }
mun_libloader = { path = "../mun_libloader" }
mun_test = { path = "../mun_test" }
mun_runtime = { path = "../mun_runtime" }<|MERGE_RESOLUTION|>--- conflicted
+++ resolved
@@ -19,13 +19,8 @@
 array-init = { version = "2.0.0", default-features = false }
 by_address = { version = "1.0.4", default-features = false }
 bytemuck = { version = "1.4.1", default-features = false }
-<<<<<<< HEAD
-mun_hir = { version = "=0.4.0-dev", path = "../mun_hir" }
+mun_hir = { version = "0.4.0-dev", path = "../mun_hir" }
 inkwell = { version = "=0.1.0-beta.5", default-features = false, features = ["llvm14-0", "no-libffi-linking", "target-x86", "target-aarch64"] }
-=======
-mun_hir = { version = "0.4.0-dev", path = "../mun_hir" }
-inkwell = { version = "=0.1.0-beta.5", default-features = false, features = ["llvm13-0", "no-libffi-linking", "target-x86", "target-aarch64"] }
->>>>>>> 7dc5cdf7
 itertools = { version = "0.10.3", default-features = false }
 mun_codegen_macros = { version = "0.4.0-dev", path = "../mun_codegen_macros" }
 mun_target = { version = "0.4.0-dev", path = "../mun_target" }
