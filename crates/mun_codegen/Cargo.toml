[package]
name = "mun_codegen"
version = "0.4.0-dev"
authors = ["The Mun Team <team@mun-lang.org>"]
edition = "2021"
description = "LLVM IR code generation for Mun"
documentation = "https://docs.mun-lang.org/v0.3"
readme = "README.md"
homepage = "https://mun-lang.org"
repository = "https://github.com/mun-lang/mun"
license = "MIT OR Apache-2.0"
keywords = ["game", "hot-reloading", "language", "mun", "scripting"]
categories = ["Game development", "Mun"]

[dependencies]
<<<<<<< HEAD
rustc-hash = "1.1.0"
mun_abi = { version = "=0.4.0-dev", path = "../mun_abi" }
bytemuck = "1.4.1"
mun_hir = { version = "=0.4.0-dev", path = "../mun_hir" }
itertools = "0.10.3"
mun_codegen_macros = { version = "=0.4.0-dev", path = "../mun_codegen_macros" }
mun_target = { version = "=0.4.0-dev", path = "../mun_target" }
lld_rs = "120.0.1"
anyhow = "1.0.31"
thiserror = "1.0.19"
salsa = "0.16.1"
array-init="2.0.0"
tempfile = "3"
paste = "1.0.7"
parking_lot = "0.12.0"
inkwell = { version = "=0.1.0-beta.4", features = ["llvm12-0", "no-libffi-linking"]}
by_address = "1.0.4"
mun_paths = { version= "=0.4.0-dev", path="../mun_paths"}
smallvec = { version = "1.6.1", features=["union"] }
once_cell = "1.4.0"

[dev-dependencies]
mun_abi = { path = "../mun_abi", package = "mun_abi", features=["serde"] }
insta = { version="1.12.0", features = ["ron"]}
mun_libloader = { path = "../mun_libloader" }
=======
abi = { version = "=0.3.0", path = "../mun_abi", package = "mun_abi" }
anyhow = { version = "1.0.31", default-features = false, features = ["std"] }
array-init = { version = "2.0.0", default-features = false }
by_address = { version = "1.0.4", default-features = false }
bytemuck = { version = "1.4.1", default-features = false }
hir = { version = "=0.3.0", path = "../mun_hir", package = "mun_hir" }
inkwell = { version = "=0.1.0-beta.4", default-features = false, features = ["llvm12-0", "no-libffi-linking", "target-x86", "target-aarch64"] }
itertools = { version = "0.10.3", default-features = false }
mun_codegen_macros = { version = "=0.1.0", path = "../mun_codegen_macros", package = "mun_codegen_macros" }
mun_target = { version = "=0.3.0", path = "../mun_target" }
once_cell = { version = "1.4.0", default-features = false }
lld_rs = { version = "120.0.1", default-features = false }
parking_lot = { version = "0.12.0", default-features = false }
paste = { version = "1.0.7", default-features = false }
paths = { version="=0.1.0", path = "../mun_paths", package="mun_paths" }
rustc-hash = { version = "1.1.0", default-features = false }
salsa = { version = "0.16.1", default-features = false }
smallvec = { version = "1.6.1", features = ["union"], default-features = false }
tempfile = { version = "3", default-features = false }
thiserror = { version = "1.0.19", default-features = false }

[dev-dependencies]
abi = { path = "../mun_abi", package = "mun_abi", features = ["serde"] }
insta = { version = "1.12.0", default-features = false, features = ["ron"] }
libloader = { path = "../mun_libloader", package = "mun_libloader" }
>>>>>>> ba1e70d4
mun_test = { path = "../mun_test" }
mun_runtime = { path = "../mun_runtime" }<|MERGE_RESOLUTION|>--- conflicted
+++ resolved
@@ -13,48 +13,21 @@
 categories = ["Game development", "Mun"]
 
 [dependencies]
-<<<<<<< HEAD
-rustc-hash = "1.1.0"
 mun_abi = { version = "=0.4.0-dev", path = "../mun_abi" }
-bytemuck = "1.4.1"
-mun_hir = { version = "=0.4.0-dev", path = "../mun_hir" }
-itertools = "0.10.3"
-mun_codegen_macros = { version = "=0.4.0-dev", path = "../mun_codegen_macros" }
-mun_target = { version = "=0.4.0-dev", path = "../mun_target" }
-lld_rs = "120.0.1"
-anyhow = "1.0.31"
-thiserror = "1.0.19"
-salsa = "0.16.1"
-array-init="2.0.0"
-tempfile = "3"
-paste = "1.0.7"
-parking_lot = "0.12.0"
-inkwell = { version = "=0.1.0-beta.4", features = ["llvm12-0", "no-libffi-linking"]}
-by_address = "1.0.4"
-mun_paths = { version= "=0.4.0-dev", path="../mun_paths"}
-smallvec = { version = "1.6.1", features=["union"] }
-once_cell = "1.4.0"
-
-[dev-dependencies]
-mun_abi = { path = "../mun_abi", package = "mun_abi", features=["serde"] }
-insta = { version="1.12.0", features = ["ron"]}
-mun_libloader = { path = "../mun_libloader" }
-=======
-abi = { version = "=0.3.0", path = "../mun_abi", package = "mun_abi" }
 anyhow = { version = "1.0.31", default-features = false, features = ["std"] }
 array-init = { version = "2.0.0", default-features = false }
 by_address = { version = "1.0.4", default-features = false }
 bytemuck = { version = "1.4.1", default-features = false }
-hir = { version = "=0.3.0", path = "../mun_hir", package = "mun_hir" }
+mun_hir = { version = "=0.4.0-dev", path = "../mun_hir" }
 inkwell = { version = "=0.1.0-beta.4", default-features = false, features = ["llvm12-0", "no-libffi-linking", "target-x86", "target-aarch64"] }
 itertools = { version = "0.10.3", default-features = false }
-mun_codegen_macros = { version = "=0.1.0", path = "../mun_codegen_macros", package = "mun_codegen_macros" }
-mun_target = { version = "=0.3.0", path = "../mun_target" }
+mun_codegen_macros = { version = "=0.4.0-dev", path = "../mun_codegen_macros" }
+mun_target = { version = "=0.4.0-dev", path = "../mun_target" }
 once_cell = { version = "1.4.0", default-features = false }
 lld_rs = { version = "120.0.1", default-features = false }
 parking_lot = { version = "0.12.0", default-features = false }
 paste = { version = "1.0.7", default-features = false }
-paths = { version="=0.1.0", path = "../mun_paths", package="mun_paths" }
+mun_paths = { version= "=0.4.0-dev", path="../mun_paths"}
 rustc-hash = { version = "1.1.0", default-features = false }
 salsa = { version = "0.16.1", default-features = false }
 smallvec = { version = "1.6.1", features = ["union"], default-features = false }
@@ -62,9 +35,8 @@
 thiserror = { version = "1.0.19", default-features = false }
 
 [dev-dependencies]
-abi = { path = "../mun_abi", package = "mun_abi", features = ["serde"] }
+mun_abi = { path = "../mun_abi", features = ["serde"] }
 insta = { version = "1.12.0", default-features = false, features = ["ron"] }
-libloader = { path = "../mun_libloader", package = "mun_libloader" }
->>>>>>> ba1e70d4
+mun_libloader = { path = "../mun_libloader" }
 mun_test = { path = "../mun_test" }
 mun_runtime = { path = "../mun_runtime" }