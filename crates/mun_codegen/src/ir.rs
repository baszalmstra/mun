use inkwell::{
    context::Context,
    targets::TargetData,
    types::{
        AnyType, BasicMetadataTypeEnum, BasicType, BasicTypeEnum, FloatType, FunctionType, IntType,
        PointerType,
    },
    AddressSpace,
};

mod array;
pub mod body;
#[macro_use]
pub(crate) mod dispatch_table;
pub mod file;
pub(crate) mod file_group;
pub mod function;
mod intrinsics;
mod reference;
pub mod ty;
pub(crate) mod type_table;
pub mod types;

<<<<<<< HEAD
use array::MunArrayValue;
use reference::MunReferenceValue;
=======
use array::RuntimeArrayValue;
use reference::RuntimeReferenceValue;
>>>>>>> 8abd1b7d

/// Defines that a type has a static representation in inkwell
pub trait IsIrType<'ink> {
    type Type: AnyType<'ink>;

    fn ir_type(context: &'ink Context, target: &TargetData) -> Self::Type;
}

/// Defines that a type has a static represention in inkwell that can be described as a BasicType.
pub trait IsBasicIrType<'ink> {
    fn ir_type(context: &'ink Context, target: &TargetData) -> BasicTypeEnum<'ink>;
}

impl<'ink, S: BasicType<'ink>, T: IsIrType<'ink, Type = S>> IsBasicIrType<'ink> for T {
    fn ir_type(context: &'ink Context, target: &TargetData) -> BasicTypeEnum<'ink> {
        Self::ir_type(context, target).as_basic_type_enum()
    }
}

/// Defines that a type can statically be used as a return type for a function
pub trait IsFunctionReturnType<'ink> {
    fn fn_type(
        context: &'ink Context,
        target: &TargetData,
        arg_types: &[BasicMetadataTypeEnum<'ink>],
        is_var_args: bool,
    ) -> FunctionType<'ink>;
}

/// All types that statically have a BasicTypeEnum can also be used as a function return type
impl<'ink, T: IsBasicIrType<'ink>> IsFunctionReturnType<'ink> for T {
    fn fn_type(
        context: &'ink Context,
        target: &TargetData,
        arg_types: &[BasicMetadataTypeEnum<'ink>],
        is_var_args: bool,
    ) -> FunctionType<'ink> {
        T::ir_type(context, target).fn_type(arg_types, is_var_args)
    }
}

impl<'ink> IsFunctionReturnType<'ink> for () {
    fn fn_type(
        context: &'ink Context,
        _target: &TargetData,
        arg_types: &[BasicMetadataTypeEnum<'ink>],
        is_var_args: bool,
    ) -> FunctionType<'ink> {
        context.void_type().fn_type(arg_types, is_var_args)
    }
}

/// Defines that a value can be converted to an inkwell type
pub trait AsIrType<'ink> {
    type Type: AnyType<'ink>;

    fn as_ir_type(&self, context: &'ink Context, target: &TargetData) -> Self::Type;
}

pub trait AsBasicIrType<'ink> {
    fn as_ir_type(&self, context: &'ink Context, target: &TargetData) -> BasicTypeEnum<'ink>;
}

impl<'ink, S: BasicType<'ink>, T: AsIrType<'ink, Type = S>> AsBasicIrType<'ink> for T {
    fn as_ir_type(&self, context: &'ink Context, target: &TargetData) -> BasicTypeEnum<'ink> {
        self.as_ir_type(context, target).as_basic_type_enum()
    }
}

/// Defines that a value can be used to construct a function type.
pub trait AsFunctionReturnType<'ink> {
    fn as_fn_type(
        &self,
        context: &'ink Context,
        target: &TargetData,
        arg_types: &[BasicMetadataTypeEnum<'ink>],
        is_var_args: bool,
    ) -> FunctionType<'ink>;
}

impl<'ink, T: AsBasicIrType<'ink>> AsFunctionReturnType<'ink> for T {
    fn as_fn_type(
        &self,
        context: &'ink Context,
        target: &TargetData,
        arg_types: &[BasicMetadataTypeEnum<'ink>],
        is_var_args: bool,
    ) -> FunctionType<'ink> {
        self.as_ir_type(context, target)
            .fn_type(arg_types, is_var_args)
    }
}

impl<'ink> AsFunctionReturnType<'ink> for () {
    fn as_fn_type(
        &self,
        context: &'ink Context,
        _target: &TargetData,
        arg_types: &[BasicMetadataTypeEnum<'ink>],
        is_var_args: bool,
    ) -> FunctionType<'ink> {
        context.void_type().fn_type(arg_types, is_var_args)
    }
}

macro_rules! impl_fundamental_ir_types {
    ($(
        $ty:ty => $context_fun:ident():$inkwell_ty:ty
    ),+) => {
        $(
            impl<'ink> IsIrType<'ink> for $ty {
                type Type = $inkwell_ty;

                fn ir_type(context: &'ink Context, _target: &TargetData) -> Self::Type {
                    context.$context_fun()
                }
            }
        )+
    }
}

impl_fundamental_ir_types!(
    i8 => i8_type():IntType<'ink>,
    i16 => i16_type():IntType<'ink>,
    i32 => i32_type():IntType<'ink>,
    i64 => i64_type():IntType<'ink>,
    i128 => i128_type():IntType<'ink>,

    u8 => i8_type():IntType<'ink>,
    u16 => i16_type():IntType<'ink>,
    u32 => i32_type():IntType<'ink>,
    u64 => i64_type():IntType<'ink>,
    u128 => i128_type():IntType<'ink>,

    bool => bool_type():IntType<'ink>,

    f32 => f32_type():FloatType<'ink>,
    f64 => f64_type():FloatType<'ink>
);

impl<'ink> IsIrType<'ink> for usize {
    type Type = IntType<'ink>;

    fn ir_type(context: &'ink Context, target: &TargetData) -> Self::Type {
        match target.get_pointer_byte_size(None) {
            4 => context.i32_type(),
            8 => context.i64_type(),
            _ => panic!("unsupported pointer byte size"),
        }
    }
}

impl<'ink> IsIrType<'ink> for isize {
    type Type = IntType<'ink>;

    fn ir_type(context: &'ink Context, target: &TargetData) -> Self::Type {
        match target.get_pointer_byte_size(None) {
            4 => context.i32_type(),
            8 => context.i64_type(),
            _ => panic!("unsupported pointer byte size"),
        }
    }
}

pub trait IsPointerType<'ink> {
    fn ir_type(context: &'ink Context, target: &TargetData) -> PointerType<'ink>;
}

impl<'ink, S: BasicType<'ink>, T: IsIrType<'ink, Type = S>> IsPointerType<'ink> for *const T {
    fn ir_type(context: &'ink Context, target: &TargetData) -> PointerType<'ink> {
        T::ir_type(context, target).ptr_type(AddressSpace::Generic)
    }
}

impl<'ink> IsPointerType<'ink> for *const std::ffi::c_void {
    fn ir_type(context: &'ink Context, _target: &TargetData) -> PointerType<'ink> {
        context.i8_type().ptr_type(AddressSpace::Generic)
    }
}

impl<'ink> IsPointerType<'ink> for *mut std::ffi::c_void {
    fn ir_type(context: &'ink Context, _target: &TargetData) -> PointerType<'ink> {
        context.i8_type().ptr_type(AddressSpace::Generic)
    }
}

impl<'ink, S: BasicType<'ink>, T: IsIrType<'ink, Type = S>> IsPointerType<'ink> for *mut T {
    fn ir_type(context: &'ink Context, target: &TargetData) -> PointerType<'ink> {
        T::ir_type(context, target).ptr_type(AddressSpace::Generic)
    }
}

impl<'ink, T: IsPointerType<'ink>> IsIrType<'ink> for T {
    type Type = PointerType<'ink>;

    fn ir_type(context: &'ink Context, target: &TargetData) -> Self::Type {
        T::ir_type(context, target)
    }
}<|MERGE_RESOLUTION|>--- conflicted
+++ resolved
@@ -21,13 +21,8 @@
 pub(crate) mod type_table;
 pub mod types;
 
-<<<<<<< HEAD
-use array::MunArrayValue;
-use reference::MunReferenceValue;
-=======
 use array::RuntimeArrayValue;
 use reference::RuntimeReferenceValue;
->>>>>>> 8abd1b7d
 
 /// Defines that a type has a static representation in inkwell
 pub trait IsIrType<'ink> {
