use crate::{
    intrinsics,
    ir::{dispatch_table::DispatchTable, ty::HirTypeCache, type_table::TypeTable},
    ir::{RuntimeArrayValue, RuntimeReferenceValue},
    module_group::ModuleGroup,
    value::Global,
};
use inkwell::{
    basic_block::BasicBlock,
    builder::Builder,
    context::Context,
    values::{
        AggregateValueEnum, BasicMetadataValueEnum, BasicValueEnum, CallSiteValue, FloatValue,
        FunctionValue, GlobalValue, IntValue, PointerValue, StructValue,
    },
    AddressSpace, FloatPredicate, IntPredicate,
};
use mun_abi as abi;
use mun_hir::{
    ArithOp, BinaryOp, Body, CmpOp, Expr, ExprId, HirDatabase, HirDisplay, InferenceResult,
    Literal, LogicOp, Name, Ordering, Pat, PatId, Path, ResolveBitness, Resolver, Statement,
    TyKind, UnaryOp, ValueNs,
};
use std::{collections::HashMap, sync::Arc};

struct LoopInfo<'ink> {
    break_values: Vec<(BasicValueEnum<'ink>, BasicBlock<'ink>)>,
    exit_block: BasicBlock<'ink>,
}

#[derive(Clone)]
pub(crate) struct ExternalGlobals<'ink> {
    pub alloc_handle: Option<GlobalValue<'ink>>,
    pub dispatch_table: Option<GlobalValue<'ink>>,
    pub type_table: Option<Global<'ink, [*const std::ffi::c_void]>>,
}

pub(crate) struct BodyIrGenerator<'db, 'ink, 't> {
    context: &'ink Context,
    db: &'db dyn HirDatabase,
    body: Arc<Body>,
    infer: Arc<InferenceResult>,
    builder: Builder<'ink>,
    fn_value: FunctionValue<'ink>,
    pat_to_param: HashMap<PatId, inkwell::values::BasicValueEnum<'ink>>,
    pat_to_local: HashMap<PatId, inkwell::values::PointerValue<'ink>>,
    pat_to_name: HashMap<PatId, String>,
    function_map: &'t HashMap<mun_hir::Function, FunctionValue<'ink>>,
    dispatch_table: &'t DispatchTable<'ink>,
    type_table: &'t TypeTable<'ink>,
    hir_types: &'t HirTypeCache<'db, 'ink>,
    active_loop: Option<LoopInfo<'ink>>,
    hir_function: mun_hir::Function,
    external_globals: ExternalGlobals<'ink>,
    module_group: &'t ModuleGroup,
}

impl<'db, 'ink, 't> BodyIrGenerator<'db, 'ink, 't> {
    #[allow(clippy::too_many_arguments)]
    pub fn new(
        context: &'ink Context,
        db: &'db dyn HirDatabase,
        function: (mun_hir::Function, FunctionValue<'ink>),
        function_map: &'t HashMap<mun_hir::Function, FunctionValue<'ink>>,
        dispatch_table: &'t DispatchTable<'ink>,
        type_table: &'t TypeTable<'ink>,
        external_globals: ExternalGlobals<'ink>,
        hir_types: &'t HirTypeCache<'db, 'ink>,
        module_group: &'t ModuleGroup,
    ) -> Self {
        let (hir_function, ir_function) = function;

        // Get the type information from the `mun_hir::Function`
        let body = hir_function.body(db);
        let infer = hir_function.infer(db);

        // Construct a builder for the IR function
        let builder = context.create_builder();
        let body_ir = context.append_basic_block(ir_function, "body");
        builder.position_at_end(body_ir);

        BodyIrGenerator {
            context,
            db,
            body,
            infer,
            builder,
            fn_value: ir_function,
            pat_to_param: HashMap::default(),
            pat_to_local: HashMap::default(),
            pat_to_name: HashMap::default(),
            function_map,
            dispatch_table,
            type_table,
            active_loop: None,
            hir_function,
            external_globals,
            hir_types,
            module_group,
        }
    }

    /// Generates IR for the body of the function.
    pub fn gen_fn_body(&mut self) {
        // Iterate over all parameters and their type and store them so we can reference them
        // later in code.
        for (i, (pat, _ty)) in self.body.params().iter().enumerate() {
            let body = self.body.clone(); // Avoid borrow issues

            match &body[*pat] {
                Pat::Bind { name } => {
                    let name = name.to_string();
                    let param = self.fn_value.get_nth_param(i as u32).unwrap();
                    let builder = self.new_alloca_builder();
                    let param_ptr = builder.build_alloca(param.get_type(), &name);
                    builder.build_store(param_ptr, param);
                    self.pat_to_local.insert(*pat, param_ptr);
                    self.pat_to_name.insert(*pat, name);
                }
                Pat::Wild => {
                    // Wildcard patterns cannot be referenced from code. So nothing to do.
                }
                Pat::Path(_) => unreachable!(
                    "Path patterns are not supported as parameters, are we missing a diagnostic?"
                ),
                Pat::Missing => unreachable!(
                    "found missing Pattern, should not be generating IR for incomplete code"
                ),
            }
        }

        // Generate code for the body of the function
        let ret_value = self.gen_expr(self.body.body_expr());

        // Construct a return statement from the returned value of the body if a return is expected
        // in the first place. If the return type of the body is `never` there is no need to
        // generate a return statement.
        let block_ret_type = &self.infer[self.body.body_expr()];
        let fn_ret_type = self
            .hir_function
            .ty(self.db)
            .callable_sig(self.db)
            .unwrap()
            .ret()
            .clone();
        if !block_ret_type.is_never() {
            if fn_ret_type.is_empty() {
                self.builder.build_return(None);
            } else if let Some(value) = ret_value {
                self.builder.build_return(Some(&value));
            }
        }
    }

    pub fn gen_fn_wrapper(&mut self) {
        let fn_sig = self.hir_function.ty(self.db).callable_sig(self.db).unwrap();
        let args: Vec<BasicMetadataValueEnum> = fn_sig
            .params()
            .iter()
            .enumerate()
            .map(|(idx, ty)| {
                let param = self.fn_value.get_nth_param(idx as u32).unwrap();
                if let Some(s) = ty.as_struct() {
                    if s.data(self.db.upcast()).memory_kind == abi::StructMemoryKind::Value {
                        deref_heap_value(&self.builder, param)
                    } else {
                        param
                    }
                } else {
                    param
                }
                .into()
            })
            .collect();

        let ret_value = self
            .gen_call(self.hir_function, &args)
            .try_as_basic_value()
            .left();

        let call_return_type = &self.infer[self.body.body_expr()];
        if !call_return_type.is_never() {
            let fn_ret_type = self
                .hir_function
                .ty(self.db)
                .callable_sig(self.db)
                .unwrap()
                .ret()
                .clone();

            if fn_ret_type.is_empty() {
                self.builder.build_return(None);
            } else if let Some(value) = ret_value {
                let ret_value = if let Some(hir_struct) = fn_ret_type.as_struct() {
                    if hir_struct.data(self.db.upcast()).memory_kind
                        == mun_hir::StructMemoryKind::Value
                    {
                        self.gen_struct_alloc_on_heap(hir_struct, value.into_struct_value())
                    } else {
                        value
                    }
                } else {
                    value
                };
                self.builder.build_return(Some(&ret_value));
            }
        }
    }

    /// Generates IR for the specified expression. Dependending on the type of expression an IR
    /// value is returned.
    fn gen_expr(&mut self, expr: ExprId) -> Option<inkwell::values::BasicValueEnum<'ink>> {
        let body = self.body.clone();
        match &body[expr] {
            Expr::Block {
                ref statements,
                tail,
            } => self.gen_block(expr, statements, *tail),
            Expr::Path(ref p) => {
                let resolver =
                    mun_hir::resolver_for_expr(self.db.upcast(), self.body.owner(), expr);
                Some(self.gen_path_expr(p, expr, &resolver))
            }
            Expr::Literal(lit) => Some(self.gen_literal(lit, expr)),
            Expr::RecordLit { fields, .. } => Some(self.gen_record_lit(expr, fields)),
            Expr::BinaryOp { lhs, rhs, op } => {
                self.gen_binary_op(expr, *lhs, *rhs, op.expect("missing op"))
            }
            Expr::UnaryOp { expr, op } => self.gen_unary_op(*expr, *op),
            Expr::Call {
                ref callee,
                ref args,
            } => {
                // Get the callable definition from the map
                match self.infer[*callee].as_callable_def() {
                    Some(mun_hir::CallableDef::Function(def)) => {
                        // Get all the arguments
                        let args: Vec<BasicMetadataValueEnum> = args
                            .iter()
                            .map(|expr| self.gen_expr(*expr).expect("expected a value").into())
                            .collect();

                        self.gen_call(def, &args)
                            .try_as_basic_value()
                            .left()
                            // If the called function is a void function it doesn't return anything.
                            // If this method (`gen_expr`) returns None we assume the return value
                            // is `never`. We return a const unit struct here to ensure that at
                            // least something is returned. This matches with the mun_hir where a
                            // `nothing` is returned instead of a `never`.
                            //
                            // This unit value will also be optimized out.
                            .or_else(|| match self.infer[expr].interned() {
                                TyKind::Never => None,
                                _ => Some(self.context.const_struct(&[], false).into()),
                            })
                    }
                    Some(mun_hir::CallableDef::Struct(_)) => {
                        Some(self.gen_named_tuple_lit(expr, args))
                    }
                    None => panic!("expected a callable expression"),
                }
            }
            Expr::If {
                condition,
                then_branch,
                else_branch,
            } => self.gen_if(expr, *condition, *then_branch, *else_branch),
            Expr::Return { expr: ret_expr } => self.gen_return(expr, *ret_expr),
            Expr::Loop { body } => self.gen_loop(expr, *body),
            Expr::While { condition, body } => self.gen_while(expr, *condition, *body),
            Expr::Break { expr: break_expr } => self.gen_break(expr, *break_expr),
            Expr::Field {
                expr: receiver_expr,
                name,
            } => self.gen_field(expr, *receiver_expr, name),
            Expr::Array(exprs) => self.gen_array(expr, exprs).map(Into::into),
            Expr::Index { base, index } => self.gen_index(expr, *base, *index),
            _ => unimplemented!("unimplemented expr type {:?}", &body[expr]),
        }
    }

    /// Generates an IR value that represents the given `Literal`.
    fn gen_literal(&mut self, lit: &Literal, expr: ExprId) -> BasicValueEnum<'ink> {
        match lit {
            Literal::Int(v) => {
                let ty = match &self.infer[expr].interned() {
                    TyKind::Int(int_ty) => int_ty,
                    _ => unreachable!(
                        "cannot construct an IR value for anything but an integral type"
                    ),
                };

                let context = self.context;
                let ir_ty = match ty.resolve(&self.db.target_data_layout()).bitness {
                    mun_hir::IntBitness::X8 => context.i8_type().const_int(v.value as u64, false),
                    mun_hir::IntBitness::X16 => context.i16_type().const_int(v.value as u64, false),
                    mun_hir::IntBitness::X32 => context.i32_type().const_int(v.value as u64, false),
                    mun_hir::IntBitness::X64 => context.i64_type().const_int(v.value as u64, false),
                    mun_hir::IntBitness::X128 => {
                        context.i128_type().const_int_arbitrary_precision(&unsafe {
                            std::mem::transmute::<u128, [u64; 2]>(v.value)
                        })
                    }
                    _ => unreachable!("unresolved bitness in code generation"),
                };

                ir_ty.into()
            }

            Literal::Float(v) => {
                let ty = &self.infer[expr];
                let ty = match ty.interned()  {
                    TyKind::Float(float_ty) => float_ty,
                    _ => unreachable!("cannot construct an IR value for anything but a float type (literal type: {})", ty.display(self.db)),
                };

                let context = self.context;
                let ir_ty = match ty.bitness.resolve(&self.db.target_data_layout()) {
                    mun_hir::FloatBitness::X32 => context.f32_type().const_float(v.value),
                    mun_hir::FloatBitness::X64 => context.f64_type().const_float(v.value),
                };

                ir_ty.into()
            }

            Literal::Bool(value) => {
                let ty = self.context.bool_type();
                if *value {
                    ty.const_all_ones().into()
                } else {
                    ty.const_zero().into()
                }
            }

            Literal::String(_) => unimplemented!("string literals are not implemented yet"),
        }
    }

    /// Constructs an empty struct value e.g. `{}`
    fn gen_empty(&mut self) -> BasicValueEnum<'ink> {
        self.context.const_struct(&[], false).into()
    }

    /// Allocate a struct literal either on the stack or the heap based on the type of the struct.
    fn gen_struct_alloc(
        &mut self,
        hir_struct: mun_hir::Struct,
        args: Vec<BasicValueEnum<'ink>>,
    ) -> BasicValueEnum<'ink> {
        // Construct the struct literal
        let struct_ty = self.hir_types.get_struct_type(hir_struct);
        let mut value: AggregateValueEnum = struct_ty.get_undef().into();
        for (i, arg) in args.into_iter().enumerate() {
            value = self
                .builder
                .build_insert_value(value, arg, i as u32, "init")
                .expect("Failed to initialize struct field.");
        }
        let struct_lit = value.into_struct_value();

        match hir_struct.data(self.db.upcast()).memory_kind {
            mun_hir::StructMemoryKind::Value => struct_lit.into(),
            mun_hir::StructMemoryKind::Gc => {
                // TODO: Root memory in GC
                self.gen_struct_alloc_on_heap(hir_struct, struct_lit)
            }
        }
    }

    fn gen_struct_alloc_on_heap(
        &mut self,
        hir_struct: mun_hir::Struct,
        struct_lit: StructValue,
    ) -> BasicValueEnum<'ink> {
        let struct_ir_ty = self.hir_types.get_struct_type(hir_struct);
        let new_fn_ptr = self.dispatch_table.gen_intrinsic_lookup(
            self.external_globals.dispatch_table,
            &self.builder,
            &intrinsics::new,
        );

        let type_info_ptr = self.type_table.gen_type_info_lookup(
            self.context,
            &self.builder,
            &self.hir_types.type_id(&hir_struct.ty(self.db)),
            self.external_globals.type_table,
        );

        // HACK: We should be able to use pointers for built-in struct types like `TypeInfo` in intrinsics
        let type_info_ptr = self.builder.build_bitcast(
            type_info_ptr,
            self.context.i8_type().ptr_type(AddressSpace::Generic),
            "type_info_ptr_to_i8_ptr",
        );

        let allocator_handle = self.get_allocator_handle_ptr();

        // Safety: we can be sure that the new intrinsic returns a reference.
        let untyped_reference = self
            .builder
            .build_call(
                new_fn_ptr,
                &[type_info_ptr.into(), allocator_handle.into()],
                "ref",
            )
            .try_as_basic_value()
            .left()
            .unwrap()
            .into_pointer_value();

        // Cast the object pointer to the struct type
        let typed_reference = self
            .builder
            .build_bitcast(
                untyped_reference,
                struct_ir_ty
                    .ptr_type(AddressSpace::Generic)
                    .ptr_type(AddressSpace::Generic),
                &format!("ref<{}>", hir_struct.name(self.db)),
            )
            .into_pointer_value();

        // Construct a reference of the object
        let reference = RuntimeReferenceValue::from_ptr(typed_reference, struct_ir_ty)
            .expect("unable to construct mun reference type");

        // Store the struct value
        let struct_ptr = reference.get_data_ptr(&self.builder);
        self.builder.build_store(struct_ptr, struct_lit);

        reference.into()
    }

    /// Generates IR for a record literal, e.g. `Foo { a: 1.23, b: 4 }`
    fn gen_record_lit(
        &mut self,
        type_expr: ExprId,
        fields: &[mun_hir::RecordLitField],
    ) -> BasicValueEnum<'ink> {
        let struct_ty = self.infer[type_expr].clone();
        let hir_struct = struct_ty.as_struct().unwrap(); // Can only really get here if the type is a struct
        let fields: Vec<BasicValueEnum> = fields
            .iter()
            .map(|field| self.gen_expr(field.expr).expect("expected a field value"))
            .collect();

        self.gen_struct_alloc(hir_struct, fields)
    }

    /// Generates IR for a named tuple literal, e.g. `Foo(1.23, 4)`
    fn gen_named_tuple_lit(&mut self, type_expr: ExprId, args: &[ExprId]) -> BasicValueEnum<'ink> {
        let struct_ty = self.infer[type_expr].clone();
        let hir_struct = struct_ty.as_struct().unwrap(); // Can only really get here if the type is a struct
        let args: Vec<BasicValueEnum> = args
            .iter()
            .map(|expr| self.gen_expr(*expr).expect("expected a field value"))
            .collect();

        self.gen_struct_alloc(hir_struct, args)
    }

    /// Generates IR for a unit struct literal, e.g `Foo`
    fn gen_unit_struct_lit(&mut self, type_expr: ExprId) -> BasicValueEnum<'ink> {
        let struct_ty = self.infer[type_expr].clone();
        let hir_struct = struct_ty.as_struct().unwrap(); // Can only really get here if the type is a struct
        self.gen_struct_alloc(hir_struct, Vec::new())
    }

    /// Generates IR for the specified block expression.
    fn gen_block(
        &mut self,
        _tgt_expr: ExprId,
        statements: &[Statement],
        tail: Option<ExprId>,
    ) -> Option<BasicValueEnum<'ink>> {
        for statement in statements.iter() {
            match statement {
                Statement::Let {
                    pat, initializer, ..
                } => {
                    // If the let statement never finishes, there is no need to generate more code
                    if !self.gen_let_statement(*pat, *initializer) {
                        return None;
                    }
                }
                Statement::Expr(expr) => {
                    // No need to generate code after a statement that has a `never` return type.
                    self.gen_expr(*expr)?;
                }
            };
        }

        if let Some(tail) = tail {
            self.gen_expr(tail)
        } else {
            Some(self.gen_empty())
        }
    }

    /// Constructs a builder that should be used to emit an `alloca` instruction. These instructions
    /// should be at the start of the IR.
    fn new_alloca_builder(&self) -> Builder<'ink> {
        let temp_builder = self.context.create_builder();
        let block = self
            .fn_value
            .get_first_basic_block()
            .expect("at this stage there must be a block");
        if let Some(first_instruction) = block.get_first_instruction() {
            temp_builder.position_before(&first_instruction);
        } else {
            temp_builder.position_at_end(block);
        }
        temp_builder
    }

    /// Generate IR for a let statement: `let a:int = 3`. Returns `false` if the initializer of the
    /// statement never returns; `true` otherwise.
    fn gen_let_statement(&mut self, pat: PatId, initializer: Option<ExprId>) -> bool {
        let initializer = match initializer {
            Some(expr) => match self.gen_expr(expr) {
                Some(expr) => Some(expr),
                None => {
                    // If the initializer doesnt return a value it never returns
                    return false;
                }
            },
            None => None,
        };

        match &self.body[pat] {
            Pat::Bind { name } => {
                let builder = self.new_alloca_builder();
                let pat_ty = self.infer[pat].clone();
                let ty = self
                    .hir_types
                    .get_basic_type(&pat_ty)
                    .expect("expected basic type");
                let ptr = builder.build_alloca(ty, &name.to_string());
                self.pat_to_local.insert(pat, ptr);
                self.pat_to_name.insert(pat, name.to_string());
                if !(pat_ty.is_empty() || pat_ty.is_never()) {
                    if let Some(value) = initializer {
                        self.builder.build_store(ptr, value);
                    };
                }
            }
            Pat::Wild => {}
            Pat::Missing | Pat::Path(_) => unreachable!(),
        }
        true
    }

    /// Generates IR for looking up a certain path expression.
    fn gen_path_expr(
        &mut self,
        path: &Path,
        expr: ExprId,
        resolver: &Resolver,
    ) -> inkwell::values::BasicValueEnum<'ink> {
        match resolver
            .resolve_path_as_value_fully(self.db.upcast(), path)
            .expect("unknown path")
            .0
        {
            ValueNs::LocalBinding(pat) => {
                if let Some(param) = self.pat_to_param.get(&pat) {
                    *param
                } else if let Some(ptr) = self.pat_to_local.get(&pat) {
                    let name = self.pat_to_name.get(&pat).expect("could not find pat name");
                    self.builder.build_load(*ptr, name)
                } else {
                    unreachable!("could not find the pattern..");
                }
            }
            ValueNs::StructId(_) => self.gen_unit_struct_lit(expr),
            ValueNs::FunctionId(_) => panic!("unable to generate path expression from a function"),
        }
    }

    /// Given an expression and its value optionally dereference the value to get to the actual
    /// value. This is useful if we need to do an indirection to get to the actual value.
    fn opt_deref_value(
        &mut self,
        expr: ExprId,
        value: BasicValueEnum<'ink>,
    ) -> BasicValueEnum<'ink> {
        let ty = &self.infer[expr];
        if let Some(s) = ty.as_struct() {
            if s.data(self.db.upcast()).memory_kind == mun_hir::StructMemoryKind::Gc {
                return deref_heap_value(&self.builder, value);
            }
        }
        value
    }

    /// Generates IR for looking up a certain path expression.
    fn gen_path_place_expr(
        &self,
        path: &Path,
        _expr: ExprId,
        resolver: &Resolver,
    ) -> inkwell::values::PointerValue<'ink> {
        match resolver
            .resolve_path_as_value_fully(self.db.upcast(), path)
            .expect("unknown path")
            .0
        {
            ValueNs::LocalBinding(pat) => *self
                .pat_to_local
                .get(&pat)
                .expect("unresolved local binding"),
            ValueNs::FunctionId(_) | ValueNs::StructId(_) => {
                panic!("no support for module definitions")
            }
        }
    }

    /// Generates IR to calculate a binary operation between two expressions.
    fn gen_binary_op(
        &mut self,
        _tgt_expr: ExprId,
        lhs: ExprId,
        rhs: ExprId,
        op: BinaryOp,
    ) -> Option<BasicValueEnum<'ink>> {
        let lhs_type = self.infer[lhs].clone();
        match lhs_type.interned() {
            TyKind::Bool => self.gen_binary_op_bool(lhs, rhs, op),
            TyKind::Float(_) => self.gen_binary_op_float(lhs, rhs, op),
            TyKind::Int(ty) => self.gen_binary_op_int(lhs, rhs, op, ty.signedness),
            TyKind::Struct(s) => {
                if s.data(self.db.upcast()).memory_kind == mun_hir::StructMemoryKind::Value {
                    self.gen_binary_op_value_struct(lhs, rhs, op)
                } else {
                    self.gen_binary_op_heap_struct(lhs, rhs, op)
                }
            }
            _ => {
                let rhs_type = self.infer[rhs].clone();
                unimplemented!(
                    "unimplemented operation {0}op{1}",
                    lhs_type.display(self.db),
                    rhs_type.display(self.db)
                )
            }
        }
    }

    /// Generates IR to calculate a unary operation on an expression.
    fn gen_unary_op(&mut self, expr: ExprId, op: UnaryOp) -> Option<BasicValueEnum<'ink>> {
        let ty = &self.infer[expr];
        match ty.interned() {
            TyKind::Float(_) => self.gen_unary_op_float(expr, op),
            &TyKind::Int(int_ty) => self.gen_unary_op_int(expr, op, int_ty.signedness),
            TyKind::Bool => self.gen_unary_op_bool(expr, op),
            _ => unimplemented!("unimplemented operation op{0}", ty.display(self.db)),
        }
    }

    /// Generates IR to calculate a unary operation on a floating point value.
    fn gen_unary_op_float(&mut self, expr: ExprId, op: UnaryOp) -> Option<BasicValueEnum<'ink>> {
        let value: FloatValue = self
            .gen_expr(expr)
            .map(|value| self.opt_deref_value(expr, value))
            .expect("no value")
            .into_float_value();
        match op {
            UnaryOp::Neg => Some(self.builder.build_float_neg(value, "neg").into()),
            _ => unimplemented!("Operator {:?} is not implemented for float", op),
        }
    }

    /// Generates IR to calculate a unary operation on an integer value.
    fn gen_unary_op_int(
        &mut self,
        expr: ExprId,
        op: UnaryOp,
        signedness: mun_hir::Signedness,
    ) -> Option<BasicValueEnum<'ink>> {
        let value: IntValue = self
            .gen_expr(expr)
            .map(|value| self.opt_deref_value(expr, value))
            .expect("no value")
            .into_int_value();
        match op {
            UnaryOp::Neg => {
                if signedness == mun_hir::Signedness::Signed {
                    Some(self.builder.build_int_neg(value, "neg").into())
                } else {
                    unimplemented!("Operator {:?} is not implemented for unsigned integer", op)
                }
            }
            UnaryOp::Not => Some(self.builder.build_not(value, "not").into()),
            //_ => unimplemented!("Operator {:?} is not implemented for integer", op),
        }
    }

    /// Generates IR to calculate a unary operation on a boolean value.
    fn gen_unary_op_bool(&mut self, expr: ExprId, op: UnaryOp) -> Option<BasicValueEnum<'ink>> {
        let value: IntValue = self
            .gen_expr(expr)
            .map(|value| self.opt_deref_value(expr, value))
            .expect("no value")
            .into_int_value();
        match op {
            UnaryOp::Not => Some(self.builder.build_not(value, "not").into()),
            _ => unimplemented!("Operator {:?} is not implemented for boolean", op),
        }
    }

    /// Generates IR to calculate a binary operation between two boolean value.
    fn gen_binary_op_bool(
        &mut self,
        lhs_expr: ExprId,
        rhs_expr: ExprId,
        op: BinaryOp,
    ) -> Option<BasicValueEnum<'ink>> {
        let lhs: IntValue = self
            .gen_expr(lhs_expr)
            .map(|value| self.opt_deref_value(lhs_expr, value))?
            .into_int_value();
        let rhs: IntValue = self
            .gen_expr(rhs_expr)
            .map(|value| self.opt_deref_value(rhs_expr, value))?
            .into_int_value();
        match op {
            BinaryOp::ArithOp(op) => Some(self.gen_arith_bin_op_bool(lhs, rhs, op).into()),
            BinaryOp::Assignment { op } => {
                let rhs = match op {
                    Some(op) => self.gen_arith_bin_op_bool(lhs, rhs, op),
                    None => rhs,
                };
                let place = self.gen_place_expr(lhs_expr)?;
                self.builder.build_store(place, rhs);
                Some(self.gen_empty())
            }
            BinaryOp::LogicOp(op) => Some(self.gen_logic_bin_op(lhs, rhs, op).into()),
            BinaryOp::CmpOp(op) => Some(
                self.gen_cmp_bin_op_int(lhs, rhs, op, mun_hir::Signedness::Unsigned)
                    .into(),
            ),
        }
    }

    /// Generates IR to calculate a binary operation between two floating point values.
    fn gen_binary_op_float(
        &mut self,
        lhs_expr: ExprId,
        rhs_expr: ExprId,
        op: BinaryOp,
    ) -> Option<BasicValueEnum<'ink>> {
        let lhs = self
            .gen_expr(lhs_expr)
            .map(|value| self.opt_deref_value(lhs_expr, value))
            .expect("no lhs value")
            .into_float_value();
        let rhs = self
            .gen_expr(rhs_expr)
            .map(|value| self.opt_deref_value(rhs_expr, value))
            .expect("no rhs value")
            .into_float_value();
        match op {
            BinaryOp::ArithOp(op) => Some(self.gen_arith_bin_op_float(lhs, rhs, op).into()),
            BinaryOp::CmpOp(op) => {
                let (name, predicate) = match op {
                    CmpOp::Eq { negated: false } => ("eq", FloatPredicate::OEQ),
                    CmpOp::Eq { negated: true } => ("neq", FloatPredicate::ONE),
                    CmpOp::Ord {
                        ordering: Ordering::Less,
                        strict: false,
                    } => ("lesseq", FloatPredicate::OLE),
                    CmpOp::Ord {
                        ordering: Ordering::Less,
                        strict: true,
                    } => ("less", FloatPredicate::OLT),
                    CmpOp::Ord {
                        ordering: Ordering::Greater,
                        strict: false,
                    } => ("greatereq", FloatPredicate::OGE),
                    CmpOp::Ord {
                        ordering: Ordering::Greater,
                        strict: true,
                    } => ("greater", FloatPredicate::OGT),
                };
                Some(
                    self.builder
                        .build_float_compare(predicate, lhs, rhs, name)
                        .into(),
                )
            }
            BinaryOp::Assignment { op } => {
                let rhs = match op {
                    Some(op) => self.gen_arith_bin_op_float(lhs, rhs, op),
                    None => rhs,
                };
                let place = self.gen_place_expr(lhs_expr)?;
                self.builder.build_store(place, rhs);
                Some(self.gen_empty())
            }
            _ => unimplemented!("Operator {:?} is not implemented for float", op),
        }
    }

    /// Generates IR to calculate a binary operation between two integer values.
    fn gen_binary_op_int(
        &mut self,
        lhs_expr: ExprId,
        rhs_expr: ExprId,
        op: BinaryOp,
        signedness: mun_hir::Signedness,
    ) -> Option<BasicValueEnum<'ink>> {
        let lhs = self
            .gen_expr(lhs_expr)
            .map(|value| self.opt_deref_value(lhs_expr, value))
            .expect("no lhs value")
            .into_int_value();
        let rhs = self
            .gen_expr(rhs_expr)
            .map(|value| self.opt_deref_value(rhs_expr, value))
            .expect("no rhs value")
            .into_int_value();
        match op {
            BinaryOp::ArithOp(op) => {
                Some(self.gen_arith_bin_op_int(lhs, rhs, op, signedness).into())
            }
            BinaryOp::CmpOp(op) => Some(self.gen_cmp_bin_op_int(lhs, rhs, op, signedness).into()),
            BinaryOp::Assignment { op } => {
                let rhs = match op {
                    Some(op) => self.gen_arith_bin_op_int(lhs, rhs, op, signedness),
                    None => rhs,
                };
                let place = self.gen_place_expr(lhs_expr)?;
                self.builder.build_store(place, rhs);
                Some(self.gen_empty())
            }
            _ => unreachable!("Operator {:?} is not implemented for integer", op),
        }
    }

    /// Generates IR to calculate a binary operation between two heap struct values (e.g. a Mun
    /// `struct(gc)`).
    fn gen_binary_op_heap_struct(
        &mut self,
        lhs_expr: ExprId,
        rhs_expr: ExprId,
        op: BinaryOp,
    ) -> Option<BasicValueEnum<'ink>> {
        let rhs = self
            .gen_expr(rhs_expr)
            .expect("no rhs value")
            .into_pointer_value();
        match op {
            BinaryOp::Assignment { op } => {
                let rhs = match op {
                    Some(op) => unimplemented!(
                        "Assignment with {:?} operator is not implemented for struct",
                        op
                    ),
                    None => rhs,
                };
                let place = self.gen_place_expr(lhs_expr)?;
                self.builder.build_store(place, rhs);
                Some(self.gen_empty())
            }
            _ => unimplemented!("Operator {:?} is not implemented for struct", op),
        }
    }

    /// Generates IR to calculate a binary operation between two value struct values, denoted in
    /// Mun as `struct(value)`.
    fn gen_binary_op_value_struct(
        &mut self,
        lhs_expr: ExprId,
        rhs_expr: ExprId,
        op: BinaryOp,
    ) -> Option<BasicValueEnum<'ink>> {
        let rhs = self
            .gen_expr(rhs_expr)
            .expect("no rhs value")
            .into_struct_value();
        match op {
            BinaryOp::Assignment { op } => {
                let rhs = match op {
                    Some(op) => unimplemented!(
                        "Assignment with {:?} operator is not implemented for struct",
                        op
                    ),
                    None => rhs,
                };
                let place = self.gen_place_expr(lhs_expr)?;
                self.builder.build_store(place, rhs);
                Some(self.gen_empty())
            }
            _ => unimplemented!("Operator {:?} is not implemented for struct", op),
        }
    }

    fn gen_arith_bin_op_bool(
        &mut self,
        lhs: IntValue<'ink>,
        rhs: IntValue<'ink>,
        op: ArithOp,
    ) -> IntValue<'ink> {
        match op {
            ArithOp::BitAnd => self.builder.build_and(lhs, rhs, "bit_and"),
            ArithOp::BitOr => self.builder.build_or(lhs, rhs, "bit_or"),
            ArithOp::BitXor => self.builder.build_xor(lhs, rhs, "bit_xor"),
            _ => unimplemented!(
                "Assignment with {:?} operator is not implemented for boolean",
                op
            ),
        }
    }

    fn gen_cmp_bin_op_int(
        &mut self,
        lhs: IntValue<'ink>,
        rhs: IntValue<'ink>,
        op: CmpOp,
        signedness: mun_hir::Signedness,
    ) -> IntValue<'ink> {
        let (name, predicate) = match op {
            CmpOp::Eq { negated: false } => ("eq", IntPredicate::EQ),
            CmpOp::Eq { negated: true } => ("neq", IntPredicate::NE),
            CmpOp::Ord {
                ordering: Ordering::Less,
                strict: false,
            } => (
                "lesseq",
                match signedness {
                    mun_hir::Signedness::Signed => IntPredicate::SLE,
                    mun_hir::Signedness::Unsigned => IntPredicate::ULE,
                },
            ),
            CmpOp::Ord {
                ordering: Ordering::Less,
                strict: true,
            } => (
                "less",
                match signedness {
                    mun_hir::Signedness::Signed => IntPredicate::SLT,
                    mun_hir::Signedness::Unsigned => IntPredicate::ULT,
                },
            ),
            CmpOp::Ord {
                ordering: Ordering::Greater,
                strict: false,
            } => (
                "greatereq",
                match signedness {
                    mun_hir::Signedness::Signed => IntPredicate::SGE,
                    mun_hir::Signedness::Unsigned => IntPredicate::UGE,
                },
            ),
            CmpOp::Ord {
                ordering: Ordering::Greater,
                strict: true,
            } => (
                "greater",
                match signedness {
                    mun_hir::Signedness::Signed => IntPredicate::SGT,
                    mun_hir::Signedness::Unsigned => IntPredicate::UGT,
                },
            ),
        };

        self.builder.build_int_compare(predicate, lhs, rhs, name)
    }

    fn gen_arith_bin_op_int(
        &mut self,
        lhs: IntValue<'ink>,
        rhs: IntValue<'ink>,
        op: ArithOp,
        signedness: mun_hir::Signedness,
    ) -> IntValue<'ink> {
        match op {
            ArithOp::Add => self.builder.build_int_add(lhs, rhs, "add"),
            ArithOp::Subtract => self.builder.build_int_sub(lhs, rhs, "sub"),
            ArithOp::Divide => match signedness {
                mun_hir::Signedness::Signed => self.builder.build_int_signed_div(lhs, rhs, "div"),
                mun_hir::Signedness::Unsigned => {
                    self.builder.build_int_unsigned_div(lhs, rhs, "div")
                }
            },
            ArithOp::Multiply => self.builder.build_int_mul(lhs, rhs, "mul"),
            ArithOp::Remainder => match signedness {
                mun_hir::Signedness::Signed => self.builder.build_int_signed_rem(lhs, rhs, "rem"),
                mun_hir::Signedness::Unsigned => {
                    self.builder.build_int_unsigned_rem(lhs, rhs, "rem")
                }
            },
            ArithOp::LeftShift => self.builder.build_left_shift(lhs, rhs, "left_shift"),
            ArithOp::RightShift => {
                self.builder
                    .build_right_shift(lhs, rhs, signedness.is_signed(), "right_shift")
            }
            ArithOp::BitAnd => self.builder.build_and(lhs, rhs, "bit_and"),
            ArithOp::BitOr => self.builder.build_or(lhs, rhs, "bit_or"),
            ArithOp::BitXor => self.builder.build_xor(lhs, rhs, "bit_xor"),
        }
    }

    fn gen_arith_bin_op_float(
        &mut self,
        lhs: FloatValue<'ink>,
        rhs: FloatValue<'ink>,
        op: ArithOp,
    ) -> FloatValue<'ink> {
        match op {
            ArithOp::Add => self.builder.build_float_add(lhs, rhs, "add"),
            ArithOp::Subtract => self.builder.build_float_sub(lhs, rhs, "sub"),
            ArithOp::Divide => self.builder.build_float_div(lhs, rhs, "div"),
            ArithOp::Multiply => self.builder.build_float_mul(lhs, rhs, "mul"),
            ArithOp::Remainder => self.builder.build_float_rem(lhs, rhs, "rem"),
            ArithOp::LeftShift
            | ArithOp::RightShift
            | ArithOp::BitAnd
            | ArithOp::BitOr
            | ArithOp::BitXor => {
                unreachable!("Operator {:?} is not implemented for float", op)
            }
        }
    }

    fn gen_logic_bin_op(
        &mut self,
        lhs: IntValue<'ink>,
        rhs: IntValue<'ink>,
        op: LogicOp,
    ) -> IntValue<'ink> {
        match op {
            LogicOp::And => self.builder.build_and(lhs, rhs, "and"),
            LogicOp::Or => self.builder.build_or(lhs, rhs, "or"),
        }
    }

    /// Given an expression generate code that results in a memory address that can be used for
    /// other place operations.
    fn gen_place_expr(&mut self, expr: ExprId) -> Option<PointerValue<'ink>> {
        let body = self.body.clone();
        match &body[expr] {
            Expr::Path(ref p) => {
<<<<<<< HEAD
                let resolver = hir::resolver_for_expr(self.db.upcast(), self.body.owner(), expr);
                Some(self.gen_path_place_expr(p, expr, &resolver))
=======
                let resolver =
                    mun_hir::resolver_for_expr(self.db.upcast(), self.body.owner(), expr);
                self.gen_path_place_expr(p, expr, &resolver)
>>>>>>> a8315461
            }
            Expr::Field {
                expr: receiver_expr,
                name,
            } => self.gen_place_field(expr, *receiver_expr, name),
            Expr::Index { base, index } => self.gen_place_index(expr, *base, *index),
            _ => unreachable!("invalid place expression"),
        }
    }

    /// Returns true if the specified expression refers to an expression that results in a memory
    /// address that can be used for other place operations.
    fn is_place_expr(&self, expr: ExprId) -> bool {
        let body = self.body.clone();
        match &body[expr] {
            Expr::Path(..) | Expr::Array(_) => true,
            Expr::Field { expr, .. } => self.is_place_expr(*expr),
            Expr::Index { base, .. } => self.is_place_expr(*base),
            _ => false,
        }
    }

    /// Returns true if a call to the specified function should be looked up in the dispatch table;
    /// if false is returned the function should be called directly.
    fn should_use_dispatch_table(&self, function: mun_hir::Function) -> bool {
        self.module_group.should_runtime_link_fn(self.db, function)
    }

    /// Generates IR for a function call.
    fn gen_call(
        &mut self,
        function: mun_hir::Function,
        args: &[BasicMetadataValueEnum<'ink>],
    ) -> CallSiteValue<'ink> {
        if self.should_use_dispatch_table(function) {
            let ptr_value = self.dispatch_table.gen_function_lookup(
                self.db,
                self.external_globals.dispatch_table,
                &self.builder,
                function,
            );
            self.builder
                .build_call(ptr_value, args, &function.name(self.db).to_string())
        } else {
            let llvm_function = self.function_map.get(&function).unwrap_or_else(|| {
                panic!(
                    "missing function value for mun_hir function: '{}'",
                    function.name(self.db),
                )
            });
            self.builder
                .build_call(*llvm_function, args, &function.name(self.db).to_string())
        }
    }

    /// Generates IR for an if statement.
    fn gen_if(
        &mut self,
        _expr: ExprId,
        condition: ExprId,
        then_branch: ExprId,
        else_branch: Option<ExprId>,
    ) -> Option<inkwell::values::BasicValueEnum<'ink>> {
        // Generate IR for the condition
        let condition_ir = self
            .gen_expr(condition)
            .map(|value| self.opt_deref_value(condition, value))?
            .into_int_value();

        // Generate the code blocks to branch to
        let mut then_block = self.context.append_basic_block(self.fn_value, "then");
        let else_block_and_expr = match &else_branch {
            Some(else_branch) => Some((
                self.context.append_basic_block(self.fn_value, "else"),
                else_branch,
            )),
            None => None,
        };
        let merge_block = self.context.append_basic_block(self.fn_value, "if_merge");

        // Build the actual branching IR for the if statement
        let else_block = else_block_and_expr.map(|e| e.0).unwrap_or(merge_block);
        self.builder
            .build_conditional_branch(condition_ir, then_block, else_block);

        // Fill the then block
        self.builder.position_at_end(then_block);
        let then_block_ir = self.gen_expr(then_branch);
        if !self.infer[then_branch].is_never() {
            self.builder.build_unconditional_branch(merge_block);
        }
        then_block = self.builder.get_insert_block().unwrap();

        // Fill the else block, if it exists and get the result back
        let else_ir_and_block = if let Some((else_block, else_branch)) = else_block_and_expr {
            else_block
                .move_after(then_block)
                .expect("programmer error, then_block is invalid");
            self.builder.position_at_end(else_block);
            let result_ir = self.gen_expr(*else_branch);
            if !self.infer[*else_branch].is_never() {
                self.builder.build_unconditional_branch(merge_block);
            }
            Some((result_ir, self.builder.get_insert_block().unwrap()))
        } else {
            None
        };

        // Create merge block
        let current_block = self.builder.get_insert_block().unwrap();
        merge_block.move_after(current_block).unwrap();
        self.builder.position_at_end(merge_block);

        // Construct phi block if a value was returned
        if let Some(then_block_ir) = then_block_ir {
            if let Some((Some(else_block_ir), else_block)) = else_ir_and_block {
                let phi = self.builder.build_phi(then_block_ir.get_type(), "iftmp");
                phi.add_incoming(&[(&then_block_ir, then_block), (&else_block_ir, else_block)]);
                Some(phi.as_basic_value())
            } else {
                Some(then_block_ir)
            }
        } else if let Some((else_block_ir, _else_block)) = else_ir_and_block {
            else_block_ir
        } else {
            Some(self.gen_empty())
        }
    }

    fn gen_return(
        &mut self,
        _expr: ExprId,
        ret_expr: Option<ExprId>,
    ) -> Option<BasicValueEnum<'ink>> {
        let ret_value = ret_expr.and_then(|expr| self.gen_expr(expr));

        // Construct a return statement from the returned value of the body
        if let Some(value) = ret_value {
            self.builder.build_return(Some(&value));
        } else {
            self.builder.build_return(None);
        }

        None
    }

    fn gen_break(
        &mut self,
        _expr: ExprId,
        break_expr: Option<ExprId>,
    ) -> Option<BasicValueEnum<'ink>> {
        let break_value = break_expr.and_then(|expr| self.gen_expr(expr));
        let loop_info = self.active_loop.as_mut().unwrap();
        if let Some(break_value) = break_value {
            loop_info
                .break_values
                .push((break_value, self.builder.get_insert_block().unwrap()));
        }
        self.builder
            .build_unconditional_branch(loop_info.exit_block);
        None
    }

    fn gen_loop_block_expr(
        &mut self,
        block: ExprId,
        exit_block: BasicBlock<'ink>,
    ) -> (
        BasicBlock<'ink>,
        Vec<(BasicValueEnum<'ink>, BasicBlock<'ink>)>,
        Option<BasicValueEnum<'ink>>,
    ) {
        // Build a new loop info struct
        let loop_info = LoopInfo {
            exit_block,
            break_values: Vec::new(),
        };

        // Replace previous loop info
        let prev_loop = std::mem::replace(&mut self.active_loop, Some(loop_info));

        // Start generating code inside the loop
        let value = self.gen_expr(block);

        let LoopInfo {
            exit_block,
            break_values,
        } = std::mem::replace(&mut self.active_loop, prev_loop).unwrap();

        (exit_block, break_values, value)
    }

    fn gen_while(
        &mut self,
        _expr: ExprId,
        condition_expr: ExprId,
        body_expr: ExprId,
    ) -> Option<BasicValueEnum<'ink>> {
        let context = self.context;
        let cond_block = context.append_basic_block(self.fn_value, "whilecond");
        let loop_block = context.append_basic_block(self.fn_value, "while");
        let exit_block = context.append_basic_block(self.fn_value, "afterwhile");

        // Insert an explicit fall through from the current block to the condition check
        self.builder.build_unconditional_branch(cond_block);

        // Generate condition block
        self.builder.position_at_end(cond_block);
        let condition_ir = self
            .gen_expr(condition_expr)
            .map(|value| self.opt_deref_value(condition_expr, value));
        if let Some(condition_ir) = condition_ir {
            self.builder.build_conditional_branch(
                condition_ir.into_int_value(),
                loop_block,
                exit_block,
            );
        } else {
            // If the condition doesn't return a value, we also immediately return without a value.
            // This can happen if the expression is a `never` expression.
            return None;
        }

        // Generate loop block
        self.builder.position_at_end(loop_block);
        let (exit_block, _, value) = self.gen_loop_block_expr(body_expr, exit_block);
        if value.is_some() {
            self.builder.build_unconditional_branch(cond_block);
        }

        // Generate exit block
        self.builder.position_at_end(exit_block);

        Some(self.gen_empty())
    }

    fn gen_loop(&mut self, _expr: ExprId, body_expr: ExprId) -> Option<BasicValueEnum<'ink>> {
        let context = self.context;
        let loop_block = context.append_basic_block(self.fn_value, "loop");
        let exit_block = context.append_basic_block(self.fn_value, "exit");

        // Insert an explicit fall through from the current block to the loop
        self.builder.build_unconditional_branch(loop_block);

        // Generate the body of the loop
        self.builder.position_at_end(loop_block);
        let (exit_block, break_values, value) = self.gen_loop_block_expr(body_expr, exit_block);
        if value.is_some() {
            self.builder.build_unconditional_branch(loop_block);
        }

        // Move the builder to the exit block
        self.builder.position_at_end(exit_block);

        if !break_values.is_empty() {
            let (value, _) = break_values.first().unwrap();
            let phi = self.builder.build_phi(value.get_type(), "exit");
            for (value, block) in break_values {
                phi.add_incoming(&[(&value, block)])
            }
            Some(phi.as_basic_value())
        } else {
            None
        }
    }

    fn gen_field(
        &mut self,
        _expr: ExprId,
        receiver_expr: ExprId,
        name: &Name,
    ) -> Option<BasicValueEnum<'ink>> {
        let hir_struct = self.infer[receiver_expr]
            .as_struct()
            .expect("expected a struct");

        let hir_struct_name = hir_struct.name(self.db);

        let field_idx = hir_struct
            .field(self.db, name)
            .expect("expected a struct field")
            .index(self.db);

        let field_ir_name = &format!("{}.{}", hir_struct_name, name);
        if self.is_place_expr(receiver_expr) {
            let receiver_ptr = self.gen_place_expr(receiver_expr)?;
            let receiver_ptr = self
                .opt_deref_value(receiver_expr, receiver_ptr.into())
                .into_pointer_value();
            let field_ptr = self
                .builder
                .build_struct_gep(
                    receiver_ptr,
                    field_idx,
                    &format!("{}->{}", hir_struct_name, name),
                )
                .unwrap_or_else(|_| {
                    panic!(
                        "could not get pointer to field `{}::{}` at index {}",
                        hir_struct_name, name, field_idx
                    )
                });
            Some(self.builder.build_load(field_ptr, field_ir_name))
        } else {
            let receiver_value = self.gen_expr(receiver_expr)?;
            let receiver_value = self.opt_deref_value(receiver_expr, receiver_value);
            let receiver_struct = receiver_value.into_struct_value();
            Some(
                self.builder
                    .build_extract_value(receiver_struct, field_idx, field_ir_name)
                    .ok_or_else(|| {
                        format!(
                            "could not extract field {} (index: {}) from struct {}",
                            name, field_idx, hir_struct_name
                        )
                    })
                    .unwrap(),
            )
        }
    }

    fn gen_place_field(
        &mut self,
        _expr: ExprId,
        receiver_expr: ExprId,
        name: &Name,
    ) -> Option<PointerValue<'ink>> {
        let hir_struct = self.infer[receiver_expr]
            .as_struct()
            .expect("expected a struct");

        let hir_struct_name = hir_struct.name(self.db);

        let field_idx = hir_struct
            .field(self.db, name)
            .expect("expected a struct field")
            .index(self.db);

        let receiver_ptr = self.gen_place_expr(receiver_expr)?;
        let receiver_ptr = self
            .opt_deref_value(receiver_expr, receiver_ptr.into())
            .into_pointer_value();
        Some(
            self.builder
                .build_struct_gep(
                    receiver_ptr,
                    field_idx,
                    &format!("{}->{}", hir_struct_name, name),
                )
                .unwrap_or_else(|_| {
                    panic!(
                        "could not get pointer to field `{}::{}` at index {}",
                        hir_struct_name, name, field_idx
                    )
                }),
        )
    }

    /// Generates code to construct an array literal at runtime. Returns `None` if the code
    /// generation for the array literal never returns.
    fn gen_array(&mut self, expr: ExprId, exprs: &[ExprId]) -> Option<RuntimeArrayValue<'ink>> {
        let array_ty = &self.infer[expr];
        let element_ty = array_ty
            .as_array()
            .expect("the type of an array literal expression must be an Array");

        let new_array_fn_ptr = self.dispatch_table.gen_intrinsic_lookup(
            self.external_globals.dispatch_table,
            &self.builder,
            &intrinsics::new_array,
        );

        let type_info_ptr = self.type_table.gen_type_info_lookup(
            self.context,
            &self.builder,
            &self.hir_types.type_id(array_ty),
            self.external_globals.type_table,
        );

        // HACK: We should be able to use pointers for built-in struct types like `TypeInfo` in intrinsics
        let type_info_ptr = self.builder.build_bitcast(
            type_info_ptr,
            self.context.i8_type().ptr_type(AddressSpace::Generic),
            "type_info_ptr_to_i8_ptr",
        );

        let allocator_handle = self.get_allocator_handle_ptr();

        let length_value = self
            .hir_types
            .get_usize_type()
            .const_int(exprs.len() as u64, false);

        // An object pointer adds an extra layer of indirection to allow for hot reloading. To
        // make it struct type agnostic, it is stored in a `*const *mut std::ffi::c_void`.
        let untyped_array_ptr = self
            .builder
            .build_call(
                new_array_fn_ptr,
                &[
                    type_info_ptr.into(),
                    length_value.into(),
                    allocator_handle.into(),
                ],
                "ref",
            )
            .try_as_basic_value()
            .left()
            .unwrap()
            .into_pointer_value();

        // Cast the object pointer to the array struct type
        let array_ty = self.hir_types.get_array_type(element_ty);
        let array_ptr = self
            .builder
            .build_bitcast(
                untyped_array_ptr,
                array_ty
                    .ptr_type(AddressSpace::Generic)
                    .ptr_type(AddressSpace::Generic),
                &format!("ref<[{}]>", element_ty.display(self.db)),
            )
            .into_pointer_value();

        let array = RuntimeArrayValue::from_ptr(array_ptr, array_ty)
            .expect("unable to convert pointer to typed reference");
        let array_elements = array.get_elements(&self.builder);
        for (idx, expr) in exprs.iter().enumerate() {
            let element_ptr = unsafe {
                self.builder.build_gep(
                    array_elements,
                    &[self.context.i64_type().const_int(idx as u64, false)],
                    &format!("{}[{}]", array_elements.get_name().to_string_lossy(), idx),
                )
            };

            let expr_value = self.gen_expr(*expr)?;
            self.builder.build_store(element_ptr, expr_value);
        }

        // Once all values have been stored in the array, update the length of the array
        let length = array.length_ty().const_int(exprs.len() as u64, false);
        let array_length_ptr = array.get_length_ptr(&self.builder);
        self.builder.build_store(array_length_ptr, length);

        Some(array)
    }

    /// Generates an index into an array
    fn gen_index(
        &mut self,
        expr: ExprId,
        base: ExprId,
        index: ExprId,
    ) -> Option<BasicValueEnum<'ink>> {
        let element_ptr = self.gen_place_index(expr, base, index)?;
        Some(self.builder.build_load(element_ptr, ""))
    }

    /// Generates an index into an array
    fn gen_place_index(
        &mut self,
        _expr: ExprId,
        base: ExprId,
        index: ExprId,
    ) -> Option<PointerValue<'ink>> {
        // Safety: place expression can only be generated if the base expression is an array.
        let base = unsafe {
            RuntimeArrayValue::from_ptr_unchecked(self.gen_expr(base)?.into_pointer_value())
        };
        let index = self.gen_expr(index)?.into_int_value();

        let elements = base.get_elements(&self.builder);
        Some(unsafe {
            self.builder.build_gep(
                elements,
                &[index],
                &format!("{}+index", elements.get_name().to_string_lossy()),
            )
        })
    }

    /// Returns a pointer to the allocator handle
    fn get_allocator_handle_ptr(&self) -> PointerValue<'ink> {
        self.builder
            .build_load(
                self.external_globals
                    .alloc_handle
                    .expect("no allocator handle was specified, this is required for structs")
                    .as_pointer_value(),
                "allocator_handle",
            )
            .into_pointer_value()
    }
}

/// Derefs a heap-allocated value. As we introduce a layer of indirection for hot
/// reloading, we need to first load the pointer that points to the memory block.
fn deref_heap_value<'ink>(
    builder: &Builder<'ink>,
    value: BasicValueEnum<'ink>,
) -> BasicValueEnum<'ink> {
    // Safety: we can assume that the input is a RuntimeReferenceValue
    let mem_ptr = unsafe { RuntimeReferenceValue::from_ptr_unchecked(value.into_pointer_value()) }
        .get_data_ptr(builder);

    builder.build_load(mem_ptr, "deref")
}<|MERGE_RESOLUTION|>--- conflicted
+++ resolved
@@ -1042,14 +1042,9 @@
         let body = self.body.clone();
         match &body[expr] {
             Expr::Path(ref p) => {
-<<<<<<< HEAD
-                let resolver = hir::resolver_for_expr(self.db.upcast(), self.body.owner(), expr);
-                Some(self.gen_path_place_expr(p, expr, &resolver))
-=======
                 let resolver =
                     mun_hir::resolver_for_expr(self.db.upcast(), self.body.owner(), expr);
-                self.gen_path_place_expr(p, expr, &resolver)
->>>>>>> a8315461
+                Some(self.gen_path_place_expr(p, expr, &resolver))
             }
             Expr::Field {
                 expr: receiver_expr,
