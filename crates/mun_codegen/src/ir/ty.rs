--- conflicted
+++ resolved
@@ -1,10 +1,12 @@
+use mun_hir::{
+    FloatBitness, HirDatabase, HirDisplay, IntBitness, ResolveBitness, Signedness, Ty, TyKind,
+};
+
 use crate::{
     ir::IsIrType,
     type_info::{HasStaticTypeId, TypeId, TypeIdData},
 };
-use hir::{
-    FloatBitness, HirDatabase, HirDisplay, IntBitness, ResolveBitness, Signedness, Ty, TyKind,
-};
+use inkwell::types::AnyTypeEnum;
 use inkwell::{
     context::Context,
     targets::TargetData,
@@ -16,33 +18,16 @@
 use smallvec::SmallVec;
 use std::{cell::RefCell, collections::HashMap, sync::Arc};
 
-<<<<<<< HEAD
-use abi::Guid;
-=======
 use mun_abi::Guid;
-use mun_hir::{
-    FloatBitness, HirDatabase, HirDisplay, IntBitness, ResolveBitness, Signedness, Ty, TyKind,
-};
-
-use crate::{
-    ir::IsIrType,
-    type_info::{HasStaticTypeId, TypeId, TypeIdData},
-};
->>>>>>> a8315461
 
 /// An object to cache and convert HIR types to Inkwell types.
 pub struct HirTypeCache<'db, 'ink> {
     context: &'ink Context,
     db: &'db dyn HirDatabase,
     target_data: TargetData,
-<<<<<<< HEAD
-    types: RefCell<HashMap<hir::TyKind, StructType<'ink>>>,
-    array_ty_to_type_id: RefCell<HashMap<hir::TyKind, Arc<TypeId>>>,
-    struct_to_type_id: RefCell<HashMap<hir::Struct, Arc<TypeId>>>,
-=======
-    types: RefCell<HashMap<mun_hir::Ty, StructType<'ink>>>,
+    types: RefCell<HashMap<mun_hir::TyKind, StructType<'ink>>>,
+    array_ty_to_type_id: RefCell<HashMap<mun_hir::TyKind, Arc<TypeId>>>,
     struct_to_type_id: RefCell<HashMap<mun_hir::Struct, Arc<TypeId>>>,
->>>>>>> a8315461
 }
 
 impl<'db, 'ink> HirTypeCache<'db, 'ink> {
@@ -122,9 +107,8 @@
         ir_ty
     }
 
-<<<<<<< HEAD
     /// Returns the IR type of the specified array type.
-    pub fn get_array_type(&self, element_ty: &hir::Ty) -> StructType<'ink> {
+    pub fn get_array_type(&self, element_ty: &Ty) -> StructType<'ink> {
         // Get the type from the cache
         let ty = TyKind::Array(element_ty.clone());
         if let Some(ir_ty) = self.types.borrow().get(&ty) {
@@ -173,7 +157,7 @@
 
     /// Returns the type of an array that should be used for variables. Arrays are always stored on
     /// the heap so this will always be a pointer to an Array<Ty>.
-    pub fn get_array_reference_type(&self, element_ty: &hir::Ty) -> PointerType<'ink> {
+    pub fn get_array_reference_type(&self, element_ty: &Ty) -> PointerType<'ink> {
         let ir_ty = self.get_array_type(element_ty);
         ir_ty
             .ptr_type(AddressSpace::Generic)
@@ -183,11 +167,8 @@
     /// Returns the type of the struct that should be used for variables. Depending on the memory
     /// type of the struct this is either a pointer to a GCHandle which holds a pointer to a struct,
     /// or, in case of a value struct, the struct type itself.
-    pub fn get_struct_reference_type(&self, struct_ty: hir::Struct) -> BasicTypeEnum<'ink> {
-=======
     /// Returns the type of the struct that should be used for variables.
     pub fn get_struct_reference_type(&self, struct_ty: mun_hir::Struct) -> BasicTypeEnum<'ink> {
->>>>>>> a8315461
         let ir_ty = self.get_struct_type(struct_ty);
         match struct_ty.data(self.db.upcast()).memory_kind {
             mun_hir::StructMemoryKind::Gc => {
@@ -296,9 +277,7 @@
             TyKind::Int(int_ty) => Some(self.get_int_type(*int_ty).into()),
             TyKind::Struct(struct_ty) => Some(self.get_public_struct_reference_type(*struct_ty)),
             TyKind::Bool => Some(self.get_bool_type().into()),
-<<<<<<< HEAD
             TyKind::Array(element_ty) => Some(self.get_array_reference_type(element_ty).into()),
-=======
             _ => None,
         }
     }
@@ -318,7 +297,7 @@
                 Some(self.get_function_type(*fn_ty).into())
             }
             TyKind::Bool => Some(self.get_bool_type().into()),
->>>>>>> a8315461
+            TyKind::Array(element_ty) => Some(self.get_array_reference_type(element_ty).into()),
             _ => None,
         }
     }
