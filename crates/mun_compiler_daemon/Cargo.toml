--- conflicted
+++ resolved
@@ -13,22 +13,11 @@
 categories = ["game-development", "mun"]
 
 [dependencies]
-<<<<<<< HEAD
-anyhow = "1.0.31"
+anyhow = { version = "1.0.31", default-features = false }
+ctrlc = { version = "3.1", default-features = false }
+log = { version = "0.4", default-features = false }
 mun_codegen = { version = "=0.4.0-dev", path = "../mun_codegen" }
 mun_compiler = { version = "=0.4.0-dev", path = "../mun_compiler" }
 mun_project = { version = "=0.4.0-dev", path = "../mun_project" }
 mun_hir = { version = "=0.4.0-dev", path = "../mun_hir" }
-notify = "4.0"
-ctrlc = "3.1"
-log = "0.4"
-=======
-anyhow = { version = "1.0.31", default-features = false }
-ctrlc = { version = "3.1", default-features = false }
-log = { version = "0.4", default-features = false }
-mun_codegen = { version = "=0.3.0", path = "../mun_codegen" }
-mun_compiler = { version = "=0.3.0", path = "../mun_compiler" }
-mun_project = { version = "=0.1.0", path = "../mun_project" }
-mun_hir = { version = "=0.3.0", path = "../mun_hir" }
-notify = { version = "4.0", default-features = false }
->>>>>>> ba1e70d4
+notify = { version = "4.0", default-features = false }