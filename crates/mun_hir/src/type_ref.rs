--- conflicted
+++ resolved
@@ -22,36 +22,7 @@
     Error,
 }
 
-<<<<<<< HEAD
-#[derive(Default, Debug, Eq, PartialEq, Clone)]
-=======
-impl TypeRef {
-    /// Converts an `ast::TypeRef` to a `mun_hir::TypeRef`.
-    pub fn from_ast(node: ast::TypeRef) -> Self {
-        match node.kind() {
-            ast::TypeRefKind::NeverType(..) => TypeRef::Never,
-            ast::TypeRefKind::PathType(inner) => {
-                // FIXME: Use `Path::from_src`
-                inner
-                    .path()
-                    .and_then(Path::from_ast)
-                    .map(TypeRef::Path)
-                    .unwrap_or(TypeRef::Error)
-            }
-        }
-    }
-
-    pub fn from_ast_opt(node: Option<ast::TypeRef>) -> Self {
-        if let Some(node) = node {
-            TypeRef::from_ast(node)
-        } else {
-            TypeRef::Error
-        }
-    }
-}
-
 #[derive(Default, Debug, Eq, PartialEq)]
->>>>>>> a8315461
 pub struct TypeRefSourceMap {
     type_ref_map: FxHashMap<AstPtr<ast::TypeRef>, LocalTypeRefId>,
     type_ref_map_back: ArenaMap<LocalTypeRefId, AstPtr<ast::TypeRef>>,
