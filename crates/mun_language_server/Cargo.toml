[package]
name = "mun_language_server"
version = "0.4.0-dev"
authors = ["The Mun Team <team@mun-lang.org>"]
edition = "2021"
description = "Provides a language server protocol server for the Mun language"
documentation = "https://docs.mun-lang.org/v0.3"
readme = "README.md"
homepage = "https://mun-lang.org"
repository = "https://github.com/mun-lang/mun"
license = "MIT OR Apache-2.0"
keywords = ["game", "hot-reloading", "language", "mun", "scripting"]
categories = ["game-development", "mun"]

[dependencies]
<<<<<<< HEAD
rustc-hash="1.1.0"
lsp-types = "0.93.0"
lsp-server = "0.6.0"
log = "0.4"
serde = "1.0"
serde_json = "1.0"
serde_derive = "1.0"
anyhow = "1.0"
thiserror = "1.0.19"
salsa = "0.16.1"
mun_hir = { version = "=0.4.0-dev", path="../mun_hir" }
threadpool="1.8.1"
mun_vfs = { version = "=0.4.0-dev", path = "../mun_vfs" }
mun_project = { version = "=0.4.0-dev", path = "../mun_project" }
mun_target = { version = "=0.4.0-dev", path = "../mun_target" }
mun_syntax = { version = "=0.4.0-dev", path = "../mun_syntax" }
mun_diagnostics = { version = "=0.4.0-dev", path = "../mun_diagnostics" }
crossbeam-channel = "0.5.0"
parking_lot = "0.12.0"
mun_paths = { version = "=0.4.0-dev", path="../mun_paths" }
ra_ap_text_edit = "0.0.126"
=======
hir = { version = "=0.3.0", path="../mun_hir", package="mun_hir" }
mun_diagnostics = { version = "=0.1.0", path = "../mun_diagnostics" }
mun_syntax = { version = "=0.3.0", path = "../mun_syntax" }
mun_target = { version = "=0.3.0", path = "../mun_target" }
paths = { version = "=0.1.0", path="../mun_paths", package="mun_paths"}
project = { version = "=0.1.0", path = "../mun_project", package="mun_project" }
vfs = { version = "=0.1.0", path = "../mun_vfs", package="mun_vfs" }
anyhow = { version = "1.0", default-features = false }
crossbeam-channel = { version = "0.5.0", default-features = false }
log = { version = "0.4", default-features = false }
lsp-types = { version = "0.93.0", default-features = false }
lsp-server = { version = "0.6.0", default-features = false }
parking_lot = { version = "0.12.0", default-features = false }
ra_ap_text_edit = { version = "0.0.137", default-features = false }
rustc-hash = { version = "1.1.0", default-features = false }
salsa = { version = "0.16.1", default-features = false }
serde = { version = "1.0", default-features = false }
serde_derive = { version = "1.0", default-features = false }
serde_json = { version = "1.0", default-features = false }
thiserror = { version = "1.0.19", default-features = false }
threadpool = { version = "1.8.1", default-features = false }
>>>>>>> ba1e70d4

[dev-dependencies]
mun_test = { path = "../mun_test"}
insta = { version = "1.12.0", default-features = false }
itertools = { version = "0.10.0", default-features = false }
tempdir = { version = "0.3.7", default-features = false }<|MERGE_RESOLUTION|>--- conflicted
+++ resolved
@@ -13,36 +13,13 @@
 categories = ["game-development", "mun"]
 
 [dependencies]
-<<<<<<< HEAD
-rustc-hash="1.1.0"
-lsp-types = "0.93.0"
-lsp-server = "0.6.0"
-log = "0.4"
-serde = "1.0"
-serde_json = "1.0"
-serde_derive = "1.0"
-anyhow = "1.0"
-thiserror = "1.0.19"
-salsa = "0.16.1"
 mun_hir = { version = "=0.4.0-dev", path="../mun_hir" }
-threadpool="1.8.1"
 mun_vfs = { version = "=0.4.0-dev", path = "../mun_vfs" }
 mun_project = { version = "=0.4.0-dev", path = "../mun_project" }
 mun_target = { version = "=0.4.0-dev", path = "../mun_target" }
 mun_syntax = { version = "=0.4.0-dev", path = "../mun_syntax" }
 mun_diagnostics = { version = "=0.4.0-dev", path = "../mun_diagnostics" }
-crossbeam-channel = "0.5.0"
-parking_lot = "0.12.0"
 mun_paths = { version = "=0.4.0-dev", path="../mun_paths" }
-ra_ap_text_edit = "0.0.126"
-=======
-hir = { version = "=0.3.0", path="../mun_hir", package="mun_hir" }
-mun_diagnostics = { version = "=0.1.0", path = "../mun_diagnostics" }
-mun_syntax = { version = "=0.3.0", path = "../mun_syntax" }
-mun_target = { version = "=0.3.0", path = "../mun_target" }
-paths = { version = "=0.1.0", path="../mun_paths", package="mun_paths"}
-project = { version = "=0.1.0", path = "../mun_project", package="mun_project" }
-vfs = { version = "=0.1.0", path = "../mun_vfs", package="mun_vfs" }
 anyhow = { version = "1.0", default-features = false }
 crossbeam-channel = { version = "0.5.0", default-features = false }
 log = { version = "0.4", default-features = false }
@@ -57,7 +34,6 @@
 serde_json = { version = "1.0", default-features = false }
 thiserror = { version = "1.0.19", default-features = false }
 threadpool = { version = "1.8.1", default-features = false }
->>>>>>> ba1e70d4
 
 [dev-dependencies]
 mun_test = { path = "../mun_test"}
