[package]
name = "mun_libloader"
version = "0.4.0-dev"
authors = ["The Mun Team <team@mun-lang.org>"]
edition = "2021"
description = "Functionality for loading Mun libraries"
documentation = "https://docs.mun-lang.org/v0.3"
readme = "README.md"
homepage = "https://mun-lang.org"
repository = "https://github.com/mun-lang/mun"
license = "MIT OR Apache-2.0"
keywords = ["game", "hot-reloading", "language", "mun", "scripting"]
categories = ["game-development", "mun"]

[dependencies]
<<<<<<< HEAD
mun_abi = { version = "=0.4.0-dev", path = "../mun_abi" }
anyhow = "1.0"
libloading = "0.7"
tempfile = "3"
=======
abi = { version = "=0.3.0", path = "../mun_abi", package = "mun_abi" }
anyhow = { version = "1.0", default-features = false, features = ["std"] }
libloading = { version = "0.7", default-features = false }
tempfile = { version = "3", default-features = false }
>>>>>>> ba1e70d4
<|MERGE_RESOLUTION|>--- conflicted
+++ resolved
@@ -13,14 +13,7 @@
 categories = ["game-development", "mun"]
 
 [dependencies]
-<<<<<<< HEAD
 mun_abi = { version = "=0.4.0-dev", path = "../mun_abi" }
-anyhow = "1.0"
-libloading = "0.7"
-tempfile = "3"
-=======
-abi = { version = "=0.3.0", path = "../mun_abi", package = "mun_abi" }
 anyhow = { version = "1.0", default-features = false, features = ["std"] }
 libloading = { version = "0.7", default-features = false }
-tempfile = { version = "3", default-features = false }
->>>>>>> ba1e70d4
+tempfile = { version = "3", default-features = false }