--- conflicted
+++ resolved
@@ -13,23 +13,8 @@
 categories = ["game-development", "mun"]
 
 [dependencies]
-<<<<<<< HEAD
 mun_abi = { version = "=0.4.0-dev", path = "../mun_abi" }
-itertools = "0.10.3"
-lazy_static = "1.4.0"
-once_cell = "1.4.0"
-parking_lot = "0.12.0"
-rustc-hash = "1.1"
-thiserror = "1.0.19"
 mun_capi_utils = { version = "=0.4.0-dev", path = "../mun_capi_utils" }
-
-[dev-dependencies]
-paste = "1.0"
-mun_capi_utils = { version = "=0.4.0-dev", path = "../mun_capi_utils", features = ["insta"] }
-insta = { version = "1.12.0", features = ["ron"]}
-=======
-abi = { version = "=0.3.0", path = "../mun_abi", package = "mun_abi" }
-capi_utils = { version = "=0.1.0", path = "../mun_capi_utils", package= "mun_capi_utils" }
 itertools = { version = "0.10.3", default-features = false }
 lazy_static = { version = "1.4.0", default-features = false }
 once_cell = { version = "1.4.0", default-features = false }
@@ -38,7 +23,6 @@
 thiserror = { version = "1.0.19", default-features = false }
 
 [dev-dependencies]
-capi_utils = { version = "=0.1.0", path = "../mun_capi_utils", package= "mun_capi_utils", features = ["insta"] }
+mun_capi_utils = { version = "=0.4.0-dev", path = "../mun_capi_utils", features = ["insta"] }
 insta = { version = "1.12.0", default-features = false, features = ["ron"] }
-paste = { version = "1.0", default-features = false }
->>>>>>> ba1e70d4
+paste = { version = "1.0", default-features = false }