<<<<<<< HEAD
use crate::{
    cast,
    gc::{
        array::ArrayHeader, ArrayHandle as GcArrayHandle, Event, GcPtr, GcRuntime,
        HasIndirectionPtr, Observer, RawGcPtr, Stats, TypeTrace,
    },
=======
use crate::gc::array::ArrayHeader;
use crate::gc::Array as GcArray;
use crate::{
    cast,
    gc::{Event, GcPtr, GcRuntime, Observer, RawGcPtr, Stats, TypeTrace},
>>>>>>> 4f112300
    mapping::{self, FieldMapping, MemoryMapper},
    r#type::Type,
    TypeKind,
};
use mapping::{Conversion, Mapping};
<<<<<<< HEAD
use parking_lot::{RwLock, RwLockReadGuard};
=======
use parking_lot::RwLock;
use std::alloc::{Layout, LayoutError};
use std::borrow::Cow;
>>>>>>> 4f112300
use std::{
    alloc::{Layout, LayoutError},
    collections::{HashMap, VecDeque},
    ops::{Deref, DerefMut},
    pin::Pin,
    ptr::NonNull,
};

/// An object that enables tracing all reference types from another object.
pub struct Trace {
    stack: VecDeque<CompositeTrace>,
}

impl Trace {
    fn new(obj: NonNull<ObjectInfo>) -> Trace {
        let mut trace = Trace {
            stack: Default::default(),
        };
        let obj_ref = unsafe { obj.as_ref() };
        match obj_ref.ty.kind() {
            TypeKind::Primitive(_) | TypeKind::Pointer(_) => {}
            TypeKind::Struct(_) => {
                trace.stack.push_back(CompositeTrace::Struct(StructTrace {
                    struct_ptr: unsafe { obj_ref.data.ptr },
                    struct_type: obj_ref.ty.clone(),
                    field_index: 0,
                }));
            }
            TypeKind::Array(arr) => {
                let array_handle = ArrayHandle { obj };
                trace.stack.push_back(CompositeTrace::Array(ArrayTrace {
                    iter: array_handle.elements(),
                    element_ty: arr.element_type(),
                }));
            }
        }
        trace
    }
}

impl Iterator for Trace {
    type Item = GcPtr;

    fn next(&mut self) -> Option<Self::Item> {
        loop {
            let top_stack = self.stack.back_mut()?;
            let event = match top_stack {
                CompositeTrace::Struct(s) => s.next(),
                CompositeTrace::Array(a) => a.next(),
            };

            match event {
                None => {
                    self.stack.pop_back();
                }
                Some(TraceEvent::Reference(r)) => return Some(r.into()),
                Some(TraceEvent::InlineStruct(s)) => {
                    self.stack.push_back(CompositeTrace::Struct(s))
                }
            }
        }
    }
}

/// An object that enables iterating over a composite value stored somewhere in memory.
enum CompositeTrace {
    /// A struct
    Struct(StructTrace),

    /// An array
    Array(ArrayTrace),
}

enum TraceEvent {
    Reference(NonNull<ObjectInfo>),
    InlineStruct(StructTrace),
}

impl TraceEvent {
    /// Construct a new `TraceEvent` based on the type of data stored at the specified location.
    pub fn new(ptr: NonNull<u8>, ty: Cow<'_, Type>) -> Option<TraceEvent> {
        match ty.kind() {
            TypeKind::Primitive(_) | TypeKind::Pointer(_) => None,
            TypeKind::Struct(s) => {
                return if s.is_gc_struct() {
                    let deref_ptr = unsafe { ptr.cast::<NonNull<ObjectInfo>>().as_ref() };
                    Some(TraceEvent::Reference(*deref_ptr))
                } else {
                    Some(TraceEvent::InlineStruct(StructTrace {
                        struct_ptr: ptr.cast(),
                        struct_type: ty.into_owned(),
                        field_index: 0,
                    }))
                }
            }
            TypeKind::Array(_) => Some(TraceEvent::Reference(ptr.cast())),
        }
    }
}

/// A struct that enables iterating over all GC references in a struct. Structs can be stored inline
/// or on the heap. This struct supports both.
struct StructTrace {
    struct_ptr: NonNull<u8>,
    struct_type: Type,
    field_index: usize,
}

impl Iterator for StructTrace {
    type Item = TraceEvent;

    fn next(&mut self) -> Option<Self::Item> {
        let struct_ty = self.struct_type.as_struct()?;
        let fields = struct_ty.fields();
        let field_count = fields.len();
        while self.field_index < field_count {
            let index = self.field_index;
            self.field_index += 1;

            let field = fields.get(index).unwrap();
            let field_ty = field.ty();
            let field_ptr =
                unsafe { NonNull::new_unchecked(self.struct_ptr.as_ptr().add(field.offset())) };

            if let Some(event) = TraceEvent::new(field_ptr, Cow::Owned(field_ty)) {
                return Some(event);
            }
        }
        None
    }
}

/// A struct that enables iterating over all GC references in a struct.
///
/// TODO: if the element type doesnt contain any references its a bit of a waste to iterate over all
/// elements.
struct ArrayTrace {
    iter: ArrayHandleIter,
    element_ty: Type,
}

impl Iterator for ArrayTrace {
    type Item = TraceEvent;

    fn next(&mut self) -> Option<Self::Item> {
        loop {
            if let Some(event) = TraceEvent::new(self.iter.next()?, Cow::Borrowed(&self.element_ty))
            {
                break Some(event);
            }
        }
    }
}

impl TypeTrace for Type {
    type Trace = Trace;

    fn trace(&self, obj: GcPtr) -> Self::Trace {
        let obj = NonNull::new(obj.as_ptr() as *mut ObjectInfo).expect("invalid gc ptr");
        Trace::new(obj)
    }
}

/// Implements a simple mark-sweep type garbage collector.
pub struct MarkSweep<O>
where
    O: Observer<Event = Event>,
{
    objects: RwLock<HashMap<GcPtr, Pin<Box<ObjectInfo>>>>,
    observer: O,
    stats: RwLock<Stats>,
}

impl<O> Default for MarkSweep<O>
where
    O: Observer<Event = Event> + Default,
{
    fn default() -> Self {
        MarkSweep {
            objects: RwLock::new(HashMap::new()),
            observer: O::default(),
            stats: RwLock::new(Stats::default()),
        }
    }
}

impl<O> MarkSweep<O>
where
    O: Observer<Event = Event>,
{
    /// Creates a `MarkSweep` memory collector with the specified `Observer`.
    pub fn with_observer(observer: O) -> Self {
        Self {
            objects: RwLock::new(HashMap::new()),
            observer,
            stats: RwLock::new(Stats::default()),
        }
    }

    /// Logs an allocation
    fn log_alloc(&self, handle: GcPtr, size: usize) {
        {
            let mut stats = self.stats.write();
            stats.allocated_memory += size;
        }

        self.observer.event(Event::Allocation(handle));
    }

    /// Returns the observer
    pub fn observer(&self) -> &O {
        &self.observer
    }
}

<<<<<<< HEAD
fn alloc_struct(ty: Arc<TypeInfo>) -> Pin<Box<ObjectInfo>> {
    let ptr = unsafe { std::alloc::alloc_zeroed(ty.layout) };
    unsafe { alloc_in_place_obj(ty, ptr) }
}

unsafe fn alloc_in_place_obj(ty: Arc<TypeInfo>, memory: *mut u8) -> Pin<Box<ObjectInfo>> {
    Box::pin(ObjectInfo {
        data: ObjectInfoData { ptr: memory },
=======
fn alloc_obj(ty: Type) -> Pin<Box<ObjectInfo>> {
    let ptr = NonNull::new(unsafe { std::alloc::alloc(ty.value_layout()) })
        .expect("failed to allocate memory for new object");
    Box::pin(ObjectInfo {
        data: ObjectInfoData { ptr },
>>>>>>> 4f112300
        ty,
        roots: 0,
        color: Color::White,
    })
}

/// An error that might occur when requesting memory layout of a type
#[derive(Debug)]
pub enum MemoryLayoutError {
    /// An error that is returned when the memory requested is to large to deal with.
    OutOfBounds,

    /// An error that is returned by constructing a Layout
    LayoutError(LayoutError),
}

impl From<LayoutError> for MemoryLayoutError {
    fn from(err: LayoutError) -> Self {
        MemoryLayoutError::LayoutError(err)
    }
}

/// Helper object to work with GcPtr that represents an array.
///
/// Arrays are stored in memory with a header which holds the length and capacity. The memory layout
/// of an array looks like this in memory:
///
/// ```text
/// object.data.array ───►┌──────────────┐
///                       │ ArrayHeader  │
///                       └─┬────────────┘
///                         │ padding to align elements
///                       ┌─┴────────────┐
///                       │ element #1   │
///                       └──────────────┘
///                        :
///                       ┌──────────────┐
///                       │ element #n   │
///                       └──────────────┘
/// ```
pub struct ArrayHandle {
    /// Pointer to the object handle.
    obj: NonNull<ObjectInfo>,
}

impl ArrayHandle {
    /// Returns a reference to the header
    pub fn header(&self) -> &ArrayHeader {
        // Safety: Safe because at the moment we have a reference to the object which cannot be
        // modified. Also we can be sure this is an array at this point.
        unsafe { self.obj.as_ref().data.array.as_ref() }
    }

    /// Sets the length of the array.
    ///
    /// # Safety
    ///
    /// This function is unsafe because the array elements might be left uninitialized.
    pub unsafe fn set_length(&mut self, length: usize) {
        let header = self.obj.as_mut().data.array.as_mut();
        debug_assert!(header.capacity >= length);
        header.length = length;
    }

    /// Returns the layout of an element stored in the array.
    ///
    /// Note that this may be different from the layout of the [`Self::element_type`]. If the
    /// element type is a garbage collected type, the array stores references instead of raw
    /// elements.
    pub fn element_layout(&self) -> Layout {
        self.element_type().reference_layout()
    }

    /// Returns the stride in bytes between elements.
    ///
    /// The stride is determined by the size of [`Self::element_layout`] padded to alignment of
    /// layout.
    pub fn element_stride(&self) -> usize {
        self.element_layout().pad_to_align().size()
    }

    /// Returns a pointer to the data.
    pub fn data(&self) -> NonNull<u8> {
        // Determine the offset of the data relative from the start of the array pointer. This
        // the header and the extra alignment padding between the header and the data.
        let element_layout = self.element_layout();
        let header_layout = Layout::new::<ArrayHeader>();
        let (_, padded_header_size) = header_layout
            .extend(element_layout)
            .expect("error creating combined layout of header and element");

        unsafe {
            NonNull::new_unchecked(
                (self.obj.as_ref().data.array.as_ptr().cast::<u8>() as *mut u8)
                    .add(padded_header_size),
            )
        }
    }
}

impl GcArray for ArrayHandle {
    type Iterator = ArrayHandleIter;

    fn as_raw(&self) -> GcPtr {
        self.obj.into()
    }

    fn element_type(&self) -> Type {
        let array_ty = &unsafe { self.obj.as_ref() }.ty;
        array_ty
            .as_array()
            .expect("unable to determine element_type, type is not an array")
            .element_type()
    }

    fn length(&self) -> usize {
        self.header().length
    }

    fn capacity(&self) -> usize {
        self.header().capacity
    }

    fn elements(&self) -> Self::Iterator {
        let length = self.length();
        let next = self.data();
        let element_ty = self.element_type();
        let element_layout = element_ty.reference_layout();
        ArrayHandleIter {
            remaining: length,
            next,
            stride: element_layout.pad_to_align().size(),
        }
    }
}

/// An iterator implementation.
///
/// TODO: Note that this iterator is highly non-thread safe. Any operation that modifies the
/// original array could case undefined behavior.
pub struct ArrayHandleIter {
    /// Pointer to the next element
    next: NonNull<u8>,

    /// The number of remaning elements in the iterator.
    remaining: usize,

    /// The number of bytes to skip to get to the next element
    stride: usize,
}

impl Iterator for ArrayHandleIter {
    type Item = NonNull<u8>;

    fn next(&mut self) -> Option<Self::Item> {
        if self.remaining > 0 {
            let element = self.next;
            self.remaining -= 1;
            self.next = unsafe { NonNull::new_unchecked(self.next.as_ptr().add(self.stride)) };
            Some(element)
        } else {
            None
        }
    }
}

/// Creates a layout describing the record for `n` instances of `layout`, with a suitable amount of
/// padding between each to ensure that each instance is given its requested size an alignment.
///
/// Implementation taken from `Layout::repeat` (which is currently unstable)
fn repeat_layout(layout: Layout, n: usize) -> Result<Layout, MemoryLayoutError> {
    let len_rounded_up = layout.size().wrapping_add(layout.align()).wrapping_sub(1)
        & !layout.align().wrapping_sub(1);
    let padded_size = layout.size() + len_rounded_up.wrapping_sub(layout.align());
    let alloc_size = padded_size
        .checked_mul(n)
        .ok_or(MemoryLayoutError::OutOfBounds)?;
    Layout::from_size_align(alloc_size, layout.align()).map_err(Into::into)
}

/// Allocates memory for an array type with `length` elements. `array_ty` must be an array type.
fn alloc_array(ty: Type, length: usize) -> Pin<Box<ObjectInfo>> {
    let array_ty = ty
        .as_array()
        .expect("array type doesnt have an element type");

    // Allocate memory for the array data
    let header_layout = Layout::new::<ArrayHeader>();
    let element_ty_layout = array_ty.element_type().reference_layout();
    let elements_layout = repeat_layout(element_ty_layout, length)
        .expect("unable to create a memory layout for array elemets");
    let (layout, _) = header_layout
        .extend(elements_layout)
        .expect("unable to create memory layout for array");

    let mut ptr: NonNull<ArrayHeader> =
        NonNull::new(unsafe { std::alloc::alloc_zeroed(layout).cast() })
            .expect("error allocating memory for array");
    let array = unsafe { ptr.as_mut() };
    array.length = length;
    array.capacity = length;

    Box::pin(ObjectInfo {
        data: ObjectInfoData { array: ptr },
        ty,
        roots: 0,
        color: Color::White,
    })
}

impl<O> GcRuntime for MarkSweep<O>
where
    O: Observer<Event = Event>,
{
    type Array = ArrayHandle;

<<<<<<< HEAD
    fn alloc(&self, ty: &Arc<TypeInfo>) -> GcPtr {
        let object = alloc_struct(ty.clone());
=======
    fn alloc(&self, ty: &Type) -> GcPtr {
        let object = alloc_obj(ty.clone());
>>>>>>> 4f112300
        let size = object.layout().size();

        // We want to return a pointer to the `ObjectInfo`, to be used as handle.
        let handle = (object.as_ref().deref() as *const _ as RawGcPtr).into();

        {
            let mut objects = self.objects.write();
            objects.insert(handle, object);
        }

        self.log_alloc(handle, size);
        handle
    }

    fn alloc_array(&self, ty: &Type, n: usize) -> Self::Array {
        let object = alloc_array(ty.clone(), n);
        let size = object.layout().size();

        // We want to return a pointer to the `ObjectInfo`, to be used as handle.
        let handle = (object.as_ref().deref() as *const _ as RawGcPtr).into();

        {
            let mut objects = self.objects.write();
            objects.insert(handle, object);
        }

        self.log_alloc(handle, size);
        ArrayHandle {
            obj: unsafe { NonNull::new_unchecked(handle.into()) },
        }
    }

    fn ptr_type(&self, handle: GcPtr) -> Type {
        let _lock = self.objects.read();

        // Convert the handle to our internal representation
        let object_info: *const ObjectInfo = handle.into();

        // Return the type of the object
        unsafe { (*object_info).ty.clone() }
    }

    fn array(&self, handle: GcPtr) -> Option<Self::Array> {
        let _lock = self.objects.read();
        let obj: NonNull<ObjectInfo> =
            NonNull::new(handle.into()).expect("cannot have a null handle here");
        unsafe {
            if !obj.as_ref().ty.is_array() {
                return None;
            }
        }

        Some(ArrayHandle { obj })
    }

    fn root(&self, handle: GcPtr) {
        let _lock = self.objects.write();

        // Convert the handle to our internal representation
        let object_info: *mut ObjectInfo = handle.into();

        unsafe { (*object_info).roots += 1 };
    }

    fn unroot(&self, handle: GcPtr) {
        let _lock = self.objects.write();

        // Convert the handle to our internal representation
        let object_info: *mut ObjectInfo = handle.into();

        unsafe { (*object_info).roots -= 1 };
    }

    fn stats(&self) -> Stats {
        self.stats.read().clone()
    }
}

impl<O> MarkSweep<O>
where
    O: Observer<Event = Event>,
{
    /// Collects all memory that is no longer referenced by rooted objects. Returns `true` if memory
    /// was reclaimed, `false` otherwise.
    pub fn collect(&self) -> bool {
        self.observer.event(Event::Start);

        let mut objects = self.objects.write();

        // Get all roots
        let mut roots = objects
            .iter()
            .filter_map(|(_, obj)| {
                if obj.roots > 0 {
                    Some(obj.as_ref().get_ref() as *const _ as *mut ObjectInfo)
                } else {
                    None
                }
            })
            .collect::<VecDeque<_>>();

        // Iterate over all roots
        while let Some(next) = roots.pop_front() {
            let handle = (next as *const _ as RawGcPtr).into();

            // Trace all other objects
            for reference in unsafe { (*next).ty.trace(handle) } {
                let ref_ptr = objects
                    .get_mut(&reference)
                    .expect("found invalid reference");
                if ref_ptr.color == Color::White {
                    let ptr = ref_ptr.as_ref().get_ref() as *const _ as *mut ObjectInfo;
                    unsafe { (*ptr).color = Color::Gray };
                    roots.push_back(ptr);
                }
            }

            // This object has been traced
            unsafe {
                (*next).color = Color::Black;
            }
        }

        // Sweep all non-reachable objects
        let size_before = objects.len();
        objects.retain(|h, obj| {
            if obj.color == Color::Black {
                unsafe {
                    obj.as_mut().get_unchecked_mut().color = Color::White;
                }
                true
            } else {
                let value_memory_layout = obj.layout();
                unsafe { std::alloc::dealloc(obj.data.ptr.as_mut(), value_memory_layout) };
                self.observer.event(Event::Deallocation(*h));
                {
                    let mut stats = self.stats.write();
                    stats.allocated_memory -= value_memory_layout.size();
                }
                false
            }
        });
        let size_after = objects.len();

        self.observer.event(Event::End);

        size_before != size_after
    }
}

impl<O> MemoryMapper for MarkSweep<O>
where
    O: Observer<Event = Event>,
{
    fn map_memory(&self, mapping: Mapping) -> Vec<GcPtr> {
        let mut objects = self.objects.write();

        // Determine which types are still allocated with deleted types
        let deleted = objects
            .iter()
            .filter_map(|(ptr, object_info)| {
                if mapping.deletions.contains(&object_info.ty) {
                    Some(*ptr)
                } else {
                    None
                }
            })
            .collect();

        // Update type pointers of types that didn't change
        for (old_ty, new_ty) in mapping.identical {
            for object_info in objects.values_mut() {
                if object_info.ty == old_ty {
                    object_info.set(ObjectInfo {
                        data: ObjectInfoData {
                            ptr: unsafe { object_info.data.ptr },
                        },
                        roots: object_info.roots,
                        color: object_info.color,
                        ty: new_ty.clone(),
                    });
                }
            }
        }

        let mut new_allocations = Vec::new();

        for (old_ty, conversion) in mapping.conversions.iter() {
            for object_info in objects.values_mut() {
                if object_info.ty == *old_ty {
                    let src = unsafe { object_info.data.ptr };
                    let dest = unsafe {
                        NonNull::new_unchecked(std::alloc::alloc_zeroed(
                            conversion.new_ty.value_layout(),
                        ))
                    };

                    map_struct(
                        self,
                        &mut new_allocations,
                        &mapping.conversions,
                        &conversion.field_mapping,
                        src,
                        dest,
                    );

                    unsafe { std::alloc::dealloc(src.as_ptr(), old_ty.value_layout()) };

                    object_info.set(ObjectInfo {
                        data: ObjectInfoData { ptr: dest },
                        roots: object_info.roots,
                        color: object_info.color,
                        ty: conversion.new_ty.clone(),
                    });
                }
            }
        }

        // Retroactively store newly allocated objects
        // This cannot be done while mapping because we hold a mutable reference to objects
        for object in new_allocations {
            let size = object.layout().size();
            // We want to return a pointer to the `ObjectInfo`, to
            // be used as handle.
            let handle = (object.as_ref().deref() as *const _ as RawGcPtr).into();
            objects.insert(handle, object);

            self.log_alloc(handle, size);
        }

        return deleted;

        unsafe fn get_field_ptr(struct_ptr: NonNull<u8>, offset: usize) -> NonNull<u8> {
            let mut ptr = struct_ptr.as_ptr() as usize;
            ptr += offset;
            NonNull::new_unchecked(ptr as *mut u8)
        }

        fn map_type<O: Observer<Event = Event>>(
            gc: &MarkSweep<O>,
            new_allocations: &mut Vec<Pin<Box<ObjectInfo>>>,
            conversions: &HashMap<Arc<TypeInfo>, Conversion>,
            src: NonNull<u8>,
            dest: NonNull<u8>,
            action: &mapping::Action,
            new_ty: &Arc<TypeInfo>,
        ) {
            match action {
                mapping::Action::ArrayAlloc => {
                    // Initialize the array with no values
                    let object = alloc_array(new_ty.clone(), 0);

                    // We want to return a pointer to the `ObjectInfo`, to be used as handle.
                    let handle = (object.as_ref().deref() as *const _ as RawGcPtr).into();

                    // Write handle to field
                    let mut dest_handle = dest.cast::<GcPtr>();
                    unsafe { *dest_handle.as_mut() = handle };

                    new_allocations.push(object);
                }
                mapping::Action::ArrayFromValue {
                    element_action,
                    old_offset,
                } => {
                    // Initialize the array with a single value
                    let mut object = alloc_array(new_ty.clone(), 1);

                    // SAFETY: We already own a lock at this point, so it's safe to create a temporary ArrayHandle
                    let dummy = RwLock::new(Default::default());
                    let array_handle = ArrayHandle {
                        obj: object.as_mut().deref_mut() as *mut ObjectInfo,
                        _lock: dummy.read(),
                    };

                    // Map single element to array
                    map_type(
                        gc,
                        new_allocations,
                        conversions,
                        unsafe { get_field_ptr(src, *old_offset) },
                        array_handle.data(),
                        element_action,
                        &new_ty.as_array().expect("Must be an array.").element_ty,
                    );

                    // We want to return a pointer to the `ObjectInfo`, to be used as handle.
                    let handle = (object.as_ref().deref() as *const _ as RawGcPtr).into();

                    // Write handle to field
                    let mut dest_handle = dest.cast::<GcPtr>();
                    unsafe { *dest_handle.as_mut() = handle };

                    new_allocations.push(object);
                }
                mapping::Action::ArrayMap {
                    element_action,
                    old_offset,
                } => {
                    println!("element_action: {:?}", element_action);

                    let src_handle =
                        unsafe { *get_field_ptr(src, *old_offset).cast::<GcPtr>().as_ref() };

                    // Convert the handle to our internal representation
                    // Safety: we already hold a write lock on `objects`, so
                    // this is legal.
                    let src_obj: *mut ObjectInfo = src_handle.into();

                    // SAFETY: We already own a lock at this point, so it's safe to create a temporary ArrayHandle
                    let dummy = RwLock::new(Default::default());
                    let src_array = ArrayHandle {
                        obj: src_obj,
                        _lock: dummy.read(),
                    };

                    // Initialize the array
                    let mut array = alloc_array(new_ty.clone(), src_array.length());
                    println!("array: {:?}", array.ty);
                    // SAFETY: We already own a lock at this point, so it's safe to create a temporary ArrayHandle
                    let dest_array = ArrayHandle {
                        obj: array.as_mut().deref_mut() as *mut ObjectInfo,
                        _lock: dummy.read(),
                    };

                    // Map array elements
                    src_array
                        .elements()
                        .zip(dest_array.elements())
                        .for_each(|(src, dest)| {
                            map_type(
                                gc,
                                new_allocations,
                                conversions,
                                src,
                                dest,
                                element_action,
                                &new_ty.as_array().expect("Must be an array.").element_ty,
                            )
                        });

                    // We want to return a pointer to the `ObjectInfo`, to be used as handle.
                    let handle = (array.as_ref().deref() as *const _ as RawGcPtr).into();

                    // Write handle to field
                    let mut dest_handle = dest.cast::<GcPtr>();
                    unsafe { *dest_handle.as_mut() = handle };

                    new_allocations.push(array);
                }
                mapping::Action::Cast { old_offset, old_ty } => {
                    if !cast::try_cast_from_to(
                        old_ty.clone(),
                        new_ty.clone(),
                        unsafe { get_field_ptr(src, *old_offset) },
                        dest,
                    ) {
                        // Failed to cast. Use the previously zero-initialized value instead
                    }
                }
                mapping::Action::Copy {
                    old_offset,
                    size: size_in_bytes,
                } => {
                    unsafe {
                        std::ptr::copy_nonoverlapping(
                            get_field_ptr(src, *old_offset).as_ptr(),
                            dest.as_ptr(),
                            *size_in_bytes,
                        )
                    };
                }
                mapping::Action::ElementFromArray {
                    element_action,
                    old_offset,
                } => {
                    let src_handle =
                        unsafe { *get_field_ptr(src, *old_offset).cast::<GcPtr>().as_ref() };

                    // Convert the handle to our internal representation
                    // Safety: we already hold a write lock on `objects`, so
                    // this is legal.
                    let obj: *mut ObjectInfo = src_handle.into();

                    // SAFETY: We already own a lock at this point, so it's safe to create a temporary ArrayHandle
                    let dummy = RwLock::new(Default::default());
                    let array_handle = ArrayHandle {
                        obj,
                        _lock: dummy.read(),
                    };

                    if array_handle.header().length > 0 {
                        // Map single element from array
                        map_type(
                            gc,
                            new_allocations,
                            conversions,
                            array_handle.data(),
                            dest,
                            element_action,
                            new_ty,
                        )
                    } else {
                        // zero initialize
                    }
                }
                mapping::Action::StructAlloc => {
                    let object = alloc_struct(new_ty.clone());

                    // We want to return a pointer to the `ObjectInfo`, to be used as handle.
                    let handle = (object.as_ref().deref() as *const _ as RawGcPtr).into();

                    // Write handle to field
                    let mut dest_handle = dest.cast::<GcPtr>();
                    unsafe { *dest_handle.as_mut() = handle };

                    new_allocations.push(object);
                }
                mapping::Action::StructMapFromGc { old_ty, old_offset } => {
                    let conversion = conversions.get(old_ty).expect(&format!(
                        "If the struct changed, there must also be a conversion for type: {:#?}.",
                        old_ty,
                    ));

                    let src_handle =
                        unsafe { *get_field_ptr(src, *old_offset).cast::<GcPtr>().as_ref() };

                    // Convert the handle to our internal representation
                    // Safety: we already hold a write lock on `objects`, so
                    // this is legal.
                    let obj: *mut ObjectInfo = src_handle.into();
                    let obj = unsafe { &*obj };

                    // Map heap-allocated struct to in-memory struct
                    map_struct(
                        gc,
                        new_allocations,
                        conversions,
                        &conversion.field_mapping,
                        unsafe { NonNull::new_unchecked(obj.data.ptr) },
                        dest,
                    );
                }
                mapping::Action::StructMapFromValue { old_ty, old_offset } => {
                    let object = alloc_struct(new_ty.clone());

                    let conversion = conversions.get(old_ty).expect(&format!(
                        "If the struct changed, there must also be a conversion for type: {:#?}.",
                        old_ty,
                    ));

                    // Map in-memory struct to heap-allocated struct
                    map_struct(
                        gc,
                        new_allocations,
                        conversions,
                        &conversion.field_mapping,
                        unsafe { get_field_ptr(src, *old_offset) },
                        unsafe { NonNull::new_unchecked(object.data.ptr) },
                    );

                    // We want to return a pointer to the `ObjectInfo`, to be used as handle.
                    let handle = (object.as_ref().deref() as *const _ as RawGcPtr).into();

                    // Write handle to field
                    let mut dest_handle = dest.cast::<GcPtr>();
                    unsafe { *dest_handle.as_mut() = handle };

                    new_allocations.push(object);
                }
                mapping::Action::StructMapInPlace { old_ty, old_offset } => {
                    let conversion = conversions.get(old_ty).expect(&format!(
                        "If the struct changed, there must also be a conversion for type: {:#?}.",
                        old_ty,
                    ));

                    map_struct(
                        gc,
                        new_allocations,
                        conversions,
                        &conversion.field_mapping,
                        unsafe { get_field_ptr(src, *old_offset) },
                        dest,
                    );
                }
                mapping::Action::ZeroInitialize => {
                    // Use previously zero-initialized memory
                }
            }
        }

        #[allow(clippy::mutable_key_type)]
        fn map_struct<O>(
            gc: &MarkSweep<O>,
            new_allocations: &mut Vec<Pin<Box<ObjectInfo>>>,
            conversions: &HashMap<Type, Conversion>,
            mapping: &[FieldMapping],
            src: NonNull<u8>,
            dest: NonNull<u8>,
        ) where
            O: Observer<Event = Event>,
        {
            for FieldMapping {
                new_ty,
                new_offset,
                action,
            } in mapping.iter()
            {
<<<<<<< HEAD
                let field_dest = unsafe { get_field_ptr(dest, *new_offset) };
                map_type(
                    gc,
                    new_allocations,
                    conversions,
                    src,
                    field_dest,
                    action,
                    new_ty,
                );
=======
                let field_dest = {
                    let mut dest = dest.as_ptr() as usize;
                    dest += new_offset;
                    dest as *mut u8
                };

                match action {
                    mapping::Action::Cast { old_offset, old_ty } => {
                        let field_src = {
                            let mut src = src.as_ptr() as usize;
                            src += old_offset;
                            src as *mut u8
                        };

                        if old_ty.is_struct() {
                            debug_assert!(new_ty.is_struct());

                            // When the name is the same, we are dealing with the same struct,
                            // but different internals
                            let is_same_struct = old_ty.name() == new_ty.name();

                            // If the same struct changed, there must also be a conversion
                            let conversion = conversions.get(old_ty);

                            if old_ty.is_value_type() {
                                if new_ty.is_value_type() {
                                    // struct(value) -> struct(value)
                                    if is_same_struct {
                                        // Map in-memory struct to in-memory struct
                                        map_fields(
                                            gc,
                                            new_allocations,
                                            conversions,
                                            &conversion.as_ref().unwrap().field_mapping,
                                            unsafe { NonNull::new_unchecked(field_src) },
                                            unsafe { NonNull::new_unchecked(field_dest) },
                                        );
                                    } else {
                                        // Use previously zero-initialized memory
                                    }
                                } else {
                                    // struct(value) -> struct(gc)
                                    let mut object = alloc_obj(new_ty.clone());

                                    // We want to return a pointer to the `ObjectInfo`, to be used as handle.
                                    let handle =
                                        (object.as_ref().deref() as *const _ as RawGcPtr).into();

                                    if is_same_struct {
                                        // Map in-memory struct to heap-allocated struct
                                        map_fields(
                                            gc,
                                            new_allocations,
                                            conversions,
                                            &conversion.as_ref().unwrap().field_mapping,
                                            unsafe { NonNull::new_unchecked(field_src) },
                                            unsafe { NonNull::new_unchecked(field_dest) },
                                        );
                                    } else {
                                        // Zero initialize heap-allocated object
                                        unsafe {
                                            std::ptr::write_bytes(
                                                (*object).data.ptr.as_mut(),
                                                0,
                                                new_ty.value_layout().size(),
                                            )
                                        };
                                    }

                                    // Write handle to field
                                    let field_handle = field_dest.cast::<GcPtr>();
                                    unsafe { *field_handle = handle };

                                    new_allocations.push(object);
                                }
                            } else if !new_ty.is_value_type() {
                                // struct(gc) -> struct(gc)
                                let field_src = field_src.cast::<GcPtr>();
                                let field_dest = field_dest.cast::<GcPtr>();

                                if is_same_struct {
                                    // Only copy the `GcPtr`. Memory will already be mapped.
                                    unsafe {
                                        *field_dest = *field_src;
                                    }
                                } else {
                                    let mut object = alloc_obj(new_ty.clone());

                                    // We want to return a pointer to the `ObjectInfo`, to
                                    // be used as handle.
                                    let handle =
                                        (object.as_ref().deref() as *const _ as RawGcPtr).into();

                                    // Zero-initialize heap-allocated object
                                    unsafe {
                                        std::ptr::write_bytes(
                                            object.data.ptr.as_mut(),
                                            0,
                                            new_ty.value_layout().size(),
                                        )
                                    };

                                    // Write handle to field
                                    unsafe {
                                        *field_dest = handle;
                                    }

                                    new_allocations.push(object);
                                }
                            } else {
                                // struct(gc) -> struct(value)
                                let field_handle = unsafe { *field_src.cast::<GcPtr>() };

                                // Convert the handle to our internal representation
                                // Safety: we already hold a write lock on `objects`, so
                                // this is legal.
                                let obj: *mut ObjectInfo = field_handle.into();
                                let obj = unsafe { &mut *obj };

                                if is_same_struct {
                                    if obj.ty == *old_ty {
                                        // The object still needs to be mapped
                                        // Map heap-allocated struct to in-memory struct
                                        map_fields(
                                            gc,
                                            new_allocations,
                                            conversions,
                                            &conversion.as_ref().unwrap().field_mapping,
                                            unsafe {
                                                NonNull::new_unchecked(obj.data.ptr.as_mut())
                                            },
                                            unsafe { NonNull::new_unchecked(field_dest) },
                                        );
                                    } else {
                                        // The object was already mapped
                                        debug_assert!(obj.ty == *new_ty);

                                        // Copy from heap-allocated struct to in-memory struct
                                        unsafe {
                                            std::ptr::copy_nonoverlapping(
                                                obj.data.ptr.as_mut(),
                                                field_dest,
                                                obj.ty.value_layout().size(),
                                            )
                                        };
                                    }
                                } else {
                                    // Use previously zero-initialized memory
                                }
                            }
                        } else if !cast::try_cast_from_to(
                            old_ty.clone(),
                            new_ty.clone(),
                            unsafe { NonNull::new_unchecked(field_src) },
                            unsafe { NonNull::new_unchecked(field_dest) },
                        ) {
                            // Failed to cast. Use the previously zero-initialized value instead
                        }
                    }
                    mapping::Action::Copy { old_offset } => {
                        let field_src = {
                            let mut src = src.as_ptr() as usize;
                            src += old_offset;
                            src as *mut u8
                        };

                        unsafe {
                            std::ptr::copy_nonoverlapping(
                                field_src,
                                field_dest,
                                new_ty.value_layout().size(),
                            )
                        };
                    }
                    mapping::Action::Insert => {
                        if !new_ty.is_value_type() {
                            let mut object = alloc_obj(new_ty.clone());

                            // We want to return a pointer to the `ObjectInfo`, to be used as
                            // handle.
                            let handle = (object.as_ref().deref() as *const _ as RawGcPtr).into();

                            // Zero-initialize heap-allocated object
                            unsafe {
                                std::ptr::write_bytes(
                                    object.data.ptr.as_mut(),
                                    0,
                                    new_ty.value_layout().size(),
                                )
                            };

                            // Write handle to field
                            let field_dest = field_dest.cast::<GcPtr>();
                            unsafe {
                                *field_dest = handle;
                            }

                            new_allocations.push(object);
                        } else {
                            // Use the previously zero-initialized value
                        }
                    }
                }
>>>>>>> 4f112300
            }
        }
    }
}

/// Coloring used in the Mark Sweep phase.
#[derive(Clone, Copy, Debug, PartialEq, Eq)]
enum Color {
    /// A white object has not been seen yet by the mark phase
    White,

    /// A gray object has been seen by the mark phase but has not yet been visited
    Gray,

    /// A black object has been visited by the mark phase
    Black,
}

/// An indirection table that stores the address to the actual memory, the type of the object and
/// meta information.
#[repr(C)]
struct ObjectInfo {
    pub data: ObjectInfoData,
    pub roots: u32,
    pub color: Color,
    pub ty: Type,
}

#[repr(C)]
union ObjectInfoData {
    pub ptr: NonNull<u8>,
    pub array: NonNull<ArrayHeader>,
}

/// An `ObjectInfo` is thread-safe.
unsafe impl Send for ObjectInfo {}
unsafe impl Sync for ObjectInfo {}

impl From<GcPtr> for *const ObjectInfo {
    fn from(ptr: GcPtr) -> Self {
        ptr.as_ptr() as Self
    }
}

impl From<GcPtr> for *mut ObjectInfo {
    fn from(ptr: GcPtr) -> Self {
        ptr.as_ptr() as Self
    }
}

impl From<*const ObjectInfo> for GcPtr {
    fn from(info: *const ObjectInfo) -> Self {
        (info as RawGcPtr).into()
    }
}

impl From<*mut ObjectInfo> for GcPtr {
    fn from(info: *mut ObjectInfo) -> Self {
        (info as RawGcPtr).into()
    }
}

impl From<NonNull<ObjectInfo>> for GcPtr {
    fn from(info: NonNull<ObjectInfo>) -> Self {
        (info.as_ptr() as RawGcPtr).into()
    }
}

impl ObjectInfo {
    /// Returns the layout of the data pointed to by data
    pub fn layout(&self) -> Layout {
        match self.ty.kind() {
            TypeKind::Struct(_) | TypeKind::Primitive(_) | TypeKind::Pointer(_) => {
                self.ty.value_layout()
            }
            TypeKind::Array(array) => {
                let elem_count = unsafe { self.data.array.as_ref().capacity };
                let elem_layout = repeat_layout(array.element_type().value_layout(), elem_count)
                    .expect("unable to determine layout of array elements");
                let (layout, _) = Layout::new::<ArrayHeader>()
                    .extend(elem_layout)
                    .expect("unable to determine layout of array");
                layout
            }
        }
    }
}<|MERGE_RESOLUTION|>--- conflicted
+++ resolved
@@ -1,31 +1,18 @@
-<<<<<<< HEAD
 use crate::{
     cast,
     gc::{
-        array::ArrayHeader, ArrayHandle as GcArrayHandle, Event, GcPtr, GcRuntime,
-        HasIndirectionPtr, Observer, RawGcPtr, Stats, TypeTrace,
+        array::ArrayHeader, Array as GcArray, Event, GcPtr, GcRuntime, Observer, RawGcPtr, Stats,
+        TypeTrace,
     },
-=======
-use crate::gc::array::ArrayHeader;
-use crate::gc::Array as GcArray;
-use crate::{
-    cast,
-    gc::{Event, GcPtr, GcRuntime, Observer, RawGcPtr, Stats, TypeTrace},
->>>>>>> 4f112300
     mapping::{self, FieldMapping, MemoryMapper},
     r#type::Type,
     TypeKind,
 };
 use mapping::{Conversion, Mapping};
-<<<<<<< HEAD
-use parking_lot::{RwLock, RwLockReadGuard};
-=======
 use parking_lot::RwLock;
-use std::alloc::{Layout, LayoutError};
-use std::borrow::Cow;
->>>>>>> 4f112300
 use std::{
     alloc::{Layout, LayoutError},
+    borrow::Cow,
     collections::{HashMap, VecDeque},
     ops::{Deref, DerefMut},
     pin::Pin,
@@ -239,22 +226,11 @@
     }
 }
 
-<<<<<<< HEAD
-fn alloc_struct(ty: Arc<TypeInfo>) -> Pin<Box<ObjectInfo>> {
-    let ptr = unsafe { std::alloc::alloc_zeroed(ty.layout) };
-    unsafe { alloc_in_place_obj(ty, ptr) }
-}
-
-unsafe fn alloc_in_place_obj(ty: Arc<TypeInfo>, memory: *mut u8) -> Pin<Box<ObjectInfo>> {
-    Box::pin(ObjectInfo {
-        data: ObjectInfoData { ptr: memory },
-=======
-fn alloc_obj(ty: Type) -> Pin<Box<ObjectInfo>> {
-    let ptr = NonNull::new(unsafe { std::alloc::alloc(ty.value_layout()) })
+fn alloc_struct(ty: Type) -> Pin<Box<ObjectInfo>> {
+    let ptr = NonNull::new(unsafe { std::alloc::alloc_zeroed(ty.value_layout()) })
         .expect("failed to allocate memory for new object");
     Box::pin(ObjectInfo {
         data: ObjectInfoData { ptr },
->>>>>>> 4f112300
         ty,
         roots: 0,
         color: Color::White,
@@ -394,7 +370,7 @@
 /// An iterator implementation.
 ///
 /// TODO: Note that this iterator is highly non-thread safe. Any operation that modifies the
-/// original array could case undefined behavior.
+/// original array could cause undefined behavior.
 pub struct ArrayHandleIter {
     /// Pointer to the next element
     next: NonNull<u8>,
@@ -471,13 +447,8 @@
 {
     type Array = ArrayHandle;
 
-<<<<<<< HEAD
-    fn alloc(&self, ty: &Arc<TypeInfo>) -> GcPtr {
+    fn alloc(&self, ty: &Type) -> GcPtr {
         let object = alloc_struct(ty.clone());
-=======
-    fn alloc(&self, ty: &Type) -> GcPtr {
-        let object = alloc_obj(ty.clone());
->>>>>>> 4f112300
         let size = object.layout().size();
 
         // We want to return a pointer to the `ObjectInfo`, to be used as handle.
@@ -719,11 +690,11 @@
         fn map_type<O: Observer<Event = Event>>(
             gc: &MarkSweep<O>,
             new_allocations: &mut Vec<Pin<Box<ObjectInfo>>>,
-            conversions: &HashMap<Arc<TypeInfo>, Conversion>,
+            conversions: &HashMap<Type, Conversion>,
             src: NonNull<u8>,
             dest: NonNull<u8>,
             action: &mapping::Action,
-            new_ty: &Arc<TypeInfo>,
+            new_ty: &Type,
         ) {
             match action {
                 mapping::Action::ArrayAlloc => {
@@ -746,11 +717,10 @@
                     // Initialize the array with a single value
                     let mut object = alloc_array(new_ty.clone(), 1);
 
-                    // SAFETY: We already own a lock at this point, so it's safe to create a temporary ArrayHandle
-                    let dummy = RwLock::new(Default::default());
                     let array_handle = ArrayHandle {
-                        obj: object.as_mut().deref_mut() as *mut ObjectInfo,
-                        _lock: dummy.read(),
+                        obj: unsafe {
+                            NonNull::new_unchecked(object.as_mut().deref_mut() as *mut ObjectInfo)
+                        },
                     };
 
                     // Map single element to array
@@ -761,7 +731,7 @@
                         unsafe { get_field_ptr(src, *old_offset) },
                         array_handle.data(),
                         element_action,
-                        &new_ty.as_array().expect("Must be an array.").element_ty,
+                        &new_ty.as_array().expect("Must be an array.").element_type(),
                     );
 
                     // We want to return a pointer to the `ObjectInfo`, to be used as handle.
@@ -779,28 +749,22 @@
                 } => {
                     println!("element_action: {:?}", element_action);
 
-                    let src_handle =
-                        unsafe { *get_field_ptr(src, *old_offset).cast::<GcPtr>().as_ref() };
-
-                    // Convert the handle to our internal representation
-                    // Safety: we already hold a write lock on `objects`, so
-                    // this is legal.
-                    let src_obj: *mut ObjectInfo = src_handle.into();
-
-                    // SAFETY: We already own a lock at this point, so it's safe to create a temporary ArrayHandle
-                    let dummy = RwLock::new(Default::default());
-                    let src_array = ArrayHandle {
-                        obj: src_obj,
-                        _lock: dummy.read(),
+                    // Safety: we already hold a write lock on `objects`, so this is legal.
+                    let src_obj = unsafe {
+                        *get_field_ptr(src, *old_offset)
+                            .cast::<NonNull<ObjectInfo>>()
+                            .as_ref()
                     };
+
+                    let src_array = ArrayHandle { obj: src_obj };
 
                     // Initialize the array
                     let mut array = alloc_array(new_ty.clone(), src_array.length());
-                    println!("array: {:?}", array.ty);
-                    // SAFETY: We already own a lock at this point, so it's safe to create a temporary ArrayHandle
+
                     let dest_array = ArrayHandle {
-                        obj: array.as_mut().deref_mut() as *mut ObjectInfo,
-                        _lock: dummy.read(),
+                        obj: unsafe {
+                            NonNull::new_unchecked(array.as_mut().deref_mut() as *mut ObjectInfo)
+                        },
                     };
 
                     // Map array elements
@@ -815,7 +779,7 @@
                                 src,
                                 dest,
                                 element_action,
-                                &new_ty.as_array().expect("Must be an array.").element_ty,
+                                &new_ty.as_array().expect("Must be an array.").element_type(),
                             )
                         });
 
@@ -854,20 +818,14 @@
                     element_action,
                     old_offset,
                 } => {
-                    let src_handle =
-                        unsafe { *get_field_ptr(src, *old_offset).cast::<GcPtr>().as_ref() };
-
-                    // Convert the handle to our internal representation
-                    // Safety: we already hold a write lock on `objects`, so
-                    // this is legal.
-                    let obj: *mut ObjectInfo = src_handle.into();
-
-                    // SAFETY: We already own a lock at this point, so it's safe to create a temporary ArrayHandle
-                    let dummy = RwLock::new(Default::default());
-                    let array_handle = ArrayHandle {
-                        obj,
-                        _lock: dummy.read(),
+                    // Safety: we already hold a write lock on `objects`, so this is legal.
+                    let obj = unsafe {
+                        *get_field_ptr(src, *old_offset)
+                            .cast::<NonNull<ObjectInfo>>()
+                            .as_ref()
                     };
+
+                    let array_handle = ArrayHandle { obj };
 
                     if array_handle.header().length > 0 {
                         // Map single element from array
@@ -902,14 +860,12 @@
                         old_ty,
                     ));
 
-                    let src_handle =
-                        unsafe { *get_field_ptr(src, *old_offset).cast::<GcPtr>().as_ref() };
-
-                    // Convert the handle to our internal representation
-                    // Safety: we already hold a write lock on `objects`, so
-                    // this is legal.
-                    let obj: *mut ObjectInfo = src_handle.into();
-                    let obj = unsafe { &*obj };
+                    // Safety: we already hold a write lock on `objects`, so this is legal.
+                    let object = unsafe {
+                        *get_field_ptr(src, *old_offset)
+                            .cast::<NonNull<ObjectInfo>>()
+                            .as_ref()
+                    };
 
                     // Map heap-allocated struct to in-memory struct
                     map_struct(
@@ -917,7 +873,8 @@
                         new_allocations,
                         conversions,
                         &conversion.field_mapping,
-                        unsafe { NonNull::new_unchecked(obj.data.ptr) },
+                        // SAFETY: pointer is guaranteed to be valid
+                        unsafe { object.as_ref().data.ptr },
                         dest,
                     );
                 }
@@ -936,7 +893,8 @@
                         conversions,
                         &conversion.field_mapping,
                         unsafe { get_field_ptr(src, *old_offset) },
-                        unsafe { NonNull::new_unchecked(object.data.ptr) },
+                        // SAFETY: pointer is guaranteed to be valid
+                        unsafe { object.as_ref().data.ptr },
                     );
 
                     // We want to return a pointer to the `ObjectInfo`, to be used as handle.
@@ -986,7 +944,6 @@
                 action,
             } in mapping.iter()
             {
-<<<<<<< HEAD
                 let field_dest = unsafe { get_field_ptr(dest, *new_offset) };
                 map_type(
                     gc,
@@ -997,211 +954,6 @@
                     action,
                     new_ty,
                 );
-=======
-                let field_dest = {
-                    let mut dest = dest.as_ptr() as usize;
-                    dest += new_offset;
-                    dest as *mut u8
-                };
-
-                match action {
-                    mapping::Action::Cast { old_offset, old_ty } => {
-                        let field_src = {
-                            let mut src = src.as_ptr() as usize;
-                            src += old_offset;
-                            src as *mut u8
-                        };
-
-                        if old_ty.is_struct() {
-                            debug_assert!(new_ty.is_struct());
-
-                            // When the name is the same, we are dealing with the same struct,
-                            // but different internals
-                            let is_same_struct = old_ty.name() == new_ty.name();
-
-                            // If the same struct changed, there must also be a conversion
-                            let conversion = conversions.get(old_ty);
-
-                            if old_ty.is_value_type() {
-                                if new_ty.is_value_type() {
-                                    // struct(value) -> struct(value)
-                                    if is_same_struct {
-                                        // Map in-memory struct to in-memory struct
-                                        map_fields(
-                                            gc,
-                                            new_allocations,
-                                            conversions,
-                                            &conversion.as_ref().unwrap().field_mapping,
-                                            unsafe { NonNull::new_unchecked(field_src) },
-                                            unsafe { NonNull::new_unchecked(field_dest) },
-                                        );
-                                    } else {
-                                        // Use previously zero-initialized memory
-                                    }
-                                } else {
-                                    // struct(value) -> struct(gc)
-                                    let mut object = alloc_obj(new_ty.clone());
-
-                                    // We want to return a pointer to the `ObjectInfo`, to be used as handle.
-                                    let handle =
-                                        (object.as_ref().deref() as *const _ as RawGcPtr).into();
-
-                                    if is_same_struct {
-                                        // Map in-memory struct to heap-allocated struct
-                                        map_fields(
-                                            gc,
-                                            new_allocations,
-                                            conversions,
-                                            &conversion.as_ref().unwrap().field_mapping,
-                                            unsafe { NonNull::new_unchecked(field_src) },
-                                            unsafe { NonNull::new_unchecked(field_dest) },
-                                        );
-                                    } else {
-                                        // Zero initialize heap-allocated object
-                                        unsafe {
-                                            std::ptr::write_bytes(
-                                                (*object).data.ptr.as_mut(),
-                                                0,
-                                                new_ty.value_layout().size(),
-                                            )
-                                        };
-                                    }
-
-                                    // Write handle to field
-                                    let field_handle = field_dest.cast::<GcPtr>();
-                                    unsafe { *field_handle = handle };
-
-                                    new_allocations.push(object);
-                                }
-                            } else if !new_ty.is_value_type() {
-                                // struct(gc) -> struct(gc)
-                                let field_src = field_src.cast::<GcPtr>();
-                                let field_dest = field_dest.cast::<GcPtr>();
-
-                                if is_same_struct {
-                                    // Only copy the `GcPtr`. Memory will already be mapped.
-                                    unsafe {
-                                        *field_dest = *field_src;
-                                    }
-                                } else {
-                                    let mut object = alloc_obj(new_ty.clone());
-
-                                    // We want to return a pointer to the `ObjectInfo`, to
-                                    // be used as handle.
-                                    let handle =
-                                        (object.as_ref().deref() as *const _ as RawGcPtr).into();
-
-                                    // Zero-initialize heap-allocated object
-                                    unsafe {
-                                        std::ptr::write_bytes(
-                                            object.data.ptr.as_mut(),
-                                            0,
-                                            new_ty.value_layout().size(),
-                                        )
-                                    };
-
-                                    // Write handle to field
-                                    unsafe {
-                                        *field_dest = handle;
-                                    }
-
-                                    new_allocations.push(object);
-                                }
-                            } else {
-                                // struct(gc) -> struct(value)
-                                let field_handle = unsafe { *field_src.cast::<GcPtr>() };
-
-                                // Convert the handle to our internal representation
-                                // Safety: we already hold a write lock on `objects`, so
-                                // this is legal.
-                                let obj: *mut ObjectInfo = field_handle.into();
-                                let obj = unsafe { &mut *obj };
-
-                                if is_same_struct {
-                                    if obj.ty == *old_ty {
-                                        // The object still needs to be mapped
-                                        // Map heap-allocated struct to in-memory struct
-                                        map_fields(
-                                            gc,
-                                            new_allocations,
-                                            conversions,
-                                            &conversion.as_ref().unwrap().field_mapping,
-                                            unsafe {
-                                                NonNull::new_unchecked(obj.data.ptr.as_mut())
-                                            },
-                                            unsafe { NonNull::new_unchecked(field_dest) },
-                                        );
-                                    } else {
-                                        // The object was already mapped
-                                        debug_assert!(obj.ty == *new_ty);
-
-                                        // Copy from heap-allocated struct to in-memory struct
-                                        unsafe {
-                                            std::ptr::copy_nonoverlapping(
-                                                obj.data.ptr.as_mut(),
-                                                field_dest,
-                                                obj.ty.value_layout().size(),
-                                            )
-                                        };
-                                    }
-                                } else {
-                                    // Use previously zero-initialized memory
-                                }
-                            }
-                        } else if !cast::try_cast_from_to(
-                            old_ty.clone(),
-                            new_ty.clone(),
-                            unsafe { NonNull::new_unchecked(field_src) },
-                            unsafe { NonNull::new_unchecked(field_dest) },
-                        ) {
-                            // Failed to cast. Use the previously zero-initialized value instead
-                        }
-                    }
-                    mapping::Action::Copy { old_offset } => {
-                        let field_src = {
-                            let mut src = src.as_ptr() as usize;
-                            src += old_offset;
-                            src as *mut u8
-                        };
-
-                        unsafe {
-                            std::ptr::copy_nonoverlapping(
-                                field_src,
-                                field_dest,
-                                new_ty.value_layout().size(),
-                            )
-                        };
-                    }
-                    mapping::Action::Insert => {
-                        if !new_ty.is_value_type() {
-                            let mut object = alloc_obj(new_ty.clone());
-
-                            // We want to return a pointer to the `ObjectInfo`, to be used as
-                            // handle.
-                            let handle = (object.as_ref().deref() as *const _ as RawGcPtr).into();
-
-                            // Zero-initialize heap-allocated object
-                            unsafe {
-                                std::ptr::write_bytes(
-                                    object.data.ptr.as_mut(),
-                                    0,
-                                    new_ty.value_layout().size(),
-                                )
-                            };
-
-                            // Write handle to field
-                            let field_dest = field_dest.cast::<GcPtr>();
-                            unsafe {
-                                *field_dest = handle;
-                            }
-
-                            new_allocations.push(object);
-                        } else {
-                            // Use the previously zero-initialized value
-                        }
-                    }
-                }
->>>>>>> 4f112300
             }
         }
     }
