--- conflicted
+++ resolved
@@ -1,17 +1,13 @@
+use crate::gc::array::Array;
 use crate::{
     cast,
     gc::{Event, GcPtr, GcRuntime, HasIndirectionPtr, Observer, RawGcPtr, Stats, TypeTrace},
     mapping::{self, FieldMapping, MemoryMapper},
-<<<<<<< HEAD
-    ArrayMemoryLayout, ArrayType, CompositeType, HasCompileTimeMemoryLayout,
-    HasRuntimeMemoryLayout, StructType, TypeDesc,
-=======
     type_info::{TypeInfo, TypeInfoData},
->>>>>>> f9e180d1
 };
 use mapping::{Conversion, Mapping};
-use parking_lot::RwLock;
-use std::alloc::Layout;
+use parking_lot::{RawRwLock, RwLock, RwLockReadGuard};
+use std::alloc::{Layout, LayoutError};
 use std::{
     collections::{HashMap, VecDeque},
     ops::Deref,
@@ -66,7 +62,6 @@
 }
 
 /// Implements a simple mark-sweep type garbage collector.
-#[derive(Debug)]
 pub struct MarkSweep<O>
 where
     O: Observer<Event = Event>,
@@ -91,10 +86,6 @@
 
 impl<O> MarkSweep<O>
 where
-<<<<<<< HEAD
-    T: HasRuntimeMemoryLayout,
-=======
->>>>>>> f9e180d1
     O: Observer<Event = Event>,
 {
     /// Creates a `MarkSweep` memory collector with the specified `Observer`.
@@ -107,19 +98,10 @@
     }
 
     /// Logs an allocation
-<<<<<<< HEAD
-    fn log_alloc(&self, handle: GcPtr) {
-        {
-            let mut stats = self.stats.write();
-            let object_info: *const ObjectInfo<T> = handle.into();
-            let value_memory_layout = unsafe { (*object_info).ty.layout((*object_info).ptr) };
-            stats.allocated_memory += value_memory_layout.size();
-=======
     fn log_alloc(&self, handle: GcPtr, ty: &TypeInfo) {
         {
             let mut stats = self.stats.write();
             stats.allocated_memory += ty.layout.size();
->>>>>>> f9e180d1
         }
 
         self.observer.event(Event::Allocation(handle));
@@ -131,61 +113,160 @@
     }
 }
 
-<<<<<<< HEAD
-/// Allocates memory for an object.
-fn alloc_obj<T: HasCompileTimeMemoryLayout>(ty: T) -> Pin<Box<ObjectInfo<T>>> {
-    let ptr = NonNull::new(unsafe { std::alloc::alloc(ty.layout()) })
-        .expect("error allocating memory for type");
-=======
 fn alloc_obj(ty: Arc<TypeInfo>) -> Pin<Box<ObjectInfo>> {
     let ptr = unsafe { std::alloc::alloc(ty.layout) };
->>>>>>> f9e180d1
     Box::pin(ObjectInfo {
-        ptr: ptr.cast(),
+        data: ObjectInfoData { ptr: ptr.cast() },
         ty,
         roots: 0,
         color: Color::White,
     })
 }
 
+/// An error that might occur when requesting memory layout of a type
+#[derive(Debug)]
+pub enum MemoryLayoutError {
+    /// An error that is returned when the memory requested is to large to deal with.
+    OutOfBounds,
+
+    /// An error that is returned by constructing a Layout
+    LayoutError(LayoutError),
+}
+
+impl From<LayoutError> for MemoryLayoutError {
+    fn from(err: LayoutError) -> Self {
+        MemoryLayoutError::LayoutError(err)
+    }
+}
+
+pub struct ArrayHandle<'gc> {
+    obj: *mut ObjectInfo,
+    lock: RwLockReadGuard<'gc, HashMap<GcPtr, Pin<Box<ObjectInfo>>>>,
+}
+
+pub struct ArrayHandleIter {
+    remaining: usize,
+    next: NonNull<u8>,
+    stride: usize,
+}
+
+impl<'gc> ArrayHandle<'gc> {
+    pub fn element_type(&self) -> Arc<TypeInfo> {
+        unsafe {
+            (*self.obj)
+                .ty
+                .as_array()
+                .expect("unable to determine element_type, type is not an array")
+                .element_ty
+                .clone()
+        }
+    }
+}
+
+impl<'gc> crate::gc::ArrayHandle for ArrayHandle<'gc> {
+    type Iterator = ArrayHandleIter;
+
+    fn length(&self) -> usize {
+        unsafe { (*(*self.obj).data.array).length }
+    }
+
+    fn capacity(&self) -> usize {
+        unsafe { (*(*self.obj).data.array).capacity }
+    }
+
+    fn elements(&self) -> Self::Iterator {
+        let length = unsafe { (*(*self.obj).data.array).length };
+        let next = unsafe { (*(*self.obj).data.array).data() };
+        let element_layout = unsafe {
+            (*self.obj)
+                .ty
+                .as_array()
+                .expect("not an array")
+                .element_ty
+                .layout
+        };
+        ArrayHandleIter {
+            remaining: length,
+            next,
+            stride: element_layout.pad_to_align().size(),
+        }
+    }
+}
+
+impl Iterator for ArrayHandleIter {
+    type Item = NonNull<u8>;
+
+    fn next(&mut self) -> Option<Self::Item> {
+        if self.remaining > 0 {
+            let element = self.next;
+            self.remaining -= 1;
+            self.next = unsafe { NonNull::new_unchecked(self.next.as_ptr().add(self.stride)) };
+            Some(element)
+        } else {
+            None
+        }
+    }
+}
+
+/// Creates a layout describing the record for `n` instances of `layout`, with a suitable amount of
+/// padding between each to ensure that each instance is given its requested size an alignment.
+///
+/// Implementation taken from `Layout::repeat` (which is currently unstable)
+fn repeat_layout(layout: Layout, n: usize) -> Result<Layout, MemoryLayoutError> {
+    let len_rounded_up = layout.size().wrapping_add(layout.align()).wrapping_sub(1)
+        & !layout.align().wrapping_sub(1);
+    let padded_size = layout.size() + len_rounded_up.wrapping_sub(layout.align());
+    let alloc_size = padded_size
+        .checked_mul(n)
+        .ok_or(MemoryLayoutError::OutOfBounds)?;
+    Layout::from_size_align(alloc_size, layout.align()).map_err(Into::into)
+}
+
+/// Returns the amount of padding we must insert after `size` to ensure that the following address
+/// will satisfy `align` (measured in bytes).
+const fn padding_needed_for(size: usize, align: usize) -> usize {
+    let len_rounded_up = size.wrapping_add(align).wrapping_sub(1) & !align.wrapping_sub(1);
+    len_rounded_up.wrapping_sub(size)
+}
+
 /// Allocates memory for an array type with `length` elements. `array_ty` must be an array type.
-fn alloc_array<T: CompositeType>(ty: T, length: usize) -> Pin<Box<ObjectInfo<T>>>
-where
-    T::ArrayType: ArrayMemoryLayout,
-{
+fn alloc_array(ty: Arc<TypeInfo>, length: usize) -> Pin<Box<ObjectInfo>> {
     let array_ty = ty
         .as_array()
         .expect("array type doesnt have an element type");
 
     // Allocate memory for the array data
-    let layout = array_ty.layout(length);
-    let ptr = NonNull::new(unsafe { std::alloc::alloc(layout) })
+    let header_layout = Layout::new::<Array>();
+    let elements_layout = repeat_layout(array_ty.element_ty.layout.clone(), length)
+        .expect("unable to create a memory layout for array elemets");
+    let (layout, _) = header_layout
+        .extend(elements_layout)
+        .expect("unable to create memory layout for array");
+
+    let mut ptr: NonNull<Array> = NonNull::new(unsafe { std::alloc::alloc(layout).cast() })
         .expect("error allocating memory for array");
-
-    // Initialize the memory
-    unsafe {
-        array_ty.init(
-            length,
-            std::slice::from_raw_parts_mut(ptr.as_ptr(), layout.size()),
-        )
-    };
+    let array = unsafe { ptr.as_mut() };
+    array.length = length;
+    array.capacity = length;
 
     Box::pin(ObjectInfo {
-        ptr: ptr.cast(),
+        data: ObjectInfoData {
+            array: ptr.as_ptr(),
+        },
         ty,
         roots: 0,
         color: Color::White,
     })
 }
 
-impl<O> GcRuntime for MarkSweep<O>
+impl<'a, O> GcRuntime for &'a MarkSweep<O>
 where
-<<<<<<< HEAD
-    T: Clone + HasCompileTimeMemoryLayout + CompositeType + HasRuntimeMemoryLayout,
     O: Observer<Event = Event>,
 {
-    fn alloc(&self, ty: T) -> GcPtr {
-        let object = alloc_obj(ty);
+    type Array = ArrayHandle<'a>;
+
+    fn alloc(&self, ty: &Arc<TypeInfo>) -> GcPtr {
+        let object = alloc_obj(ty.clone());
 
         // We want to return a pointer to the `ObjectInfo`, to be used as handle.
         let handle = (object.as_ref().deref() as *const _ as RawGcPtr).into();
@@ -195,21 +276,12 @@
             objects.insert(handle, object);
         }
 
-        self.log_alloc(handle);
+        self.log_alloc(handle, ty);
         handle
     }
 
-    fn alloc_array(&self, ty: T, n: usize) -> GcPtr
-    where
-        T::ArrayType: ArrayMemoryLayout,
-    {
-        let object = alloc_array(ty, n);
-=======
-    O: Observer<Event = Event>,
-{
-    fn alloc(&self, ty: &Arc<TypeInfo>) -> GcPtr {
-        let object = alloc_obj(ty.clone());
->>>>>>> f9e180d1
+    fn alloc_array(&self, ty: &Arc<TypeInfo>, n: usize) -> GcPtr {
+        let object = alloc_array(ty.clone(), n);
 
         // We want to return a pointer to the `ObjectInfo`, to be used as handle.
         let handle = (object.as_ref().deref() as *const _ as RawGcPtr).into();
@@ -219,7 +291,7 @@
             objects.insert(handle, object);
         }
 
-        self.log_alloc(handle);
+        self.log_alloc(handle, ty);
         handle
     }
 
@@ -233,6 +305,18 @@
         unsafe { (*object_info).ty.clone() }
     }
 
+    fn array(&self, handle: GcPtr) -> Option<Self::Array> {
+        let lock = self.objects.read();
+        let obj: *mut ObjectInfo = handle.into();
+        unsafe {
+            if !(*obj).ty.is_array() {
+                return None;
+            }
+        }
+
+        Some(ArrayHandle { obj, lock })
+    }
+
     fn root(&self, handle: GcPtr) {
         let _lock = self.objects.write();
 
@@ -258,10 +342,6 @@
 
 impl<O> MarkSweep<O>
 where
-<<<<<<< HEAD
-    T: TypeTrace + HasRuntimeMemoryLayout,
-=======
->>>>>>> f9e180d1
     O: Observer<Event = Event>,
 {
     /// Collects all memory that is no longer referenced by rooted objects. Returns `true` if memory
@@ -288,21 +368,6 @@
             let handle = (next as *const _ as RawGcPtr).into();
 
             // Trace all other objects
-<<<<<<< HEAD
-            unsafe { next.as_ref() }
-                .expect("most be a valid ptr")
-                .ty
-                .trace(handle, |reference| {
-                    let ref_ptr = objects
-                        .get_mut(&reference)
-                        .expect("found invalid reference");
-                    if ref_ptr.color == Color::White {
-                        let ptr = ref_ptr.as_ref().get_ref() as *const _ as *mut ObjectInfo<T>;
-                        unsafe { (*ptr).color = Color::Gray };
-                        roots.push_back(ptr);
-                    }
-                });
-=======
             for reference in unsafe { (*next).ty.trace(handle) } {
                 let ref_ptr = objects
                     .get_mut(&reference)
@@ -313,7 +378,6 @@
                     roots.push_back(ptr);
                 }
             }
->>>>>>> f9e180d1
 
             // This object has been traced
             unsafe {
@@ -330,21 +394,13 @@
                 }
                 true
             } else {
-<<<<<<< HEAD
-                let value_memory_layout = obj.value_layout();
-                unsafe { std::alloc::dealloc(obj.ptr.cast().as_ptr(), value_memory_layout) };
-=======
-                unsafe { std::alloc::dealloc(obj.ptr, obj.ty.layout) };
->>>>>>> f9e180d1
+                let value_memory_layout = obj.layout();
+                unsafe { std::alloc::dealloc(obj.data.ptr, value_memory_layout) };
                 self.observer.event(Event::Deallocation(*h));
                 {
                     dbg!(("dealloc", &value_memory_layout));
                     let mut stats = self.stats.write();
-<<<<<<< HEAD
                     stats.allocated_memory -= value_memory_layout.size();
-=======
-                    stats.allocated_memory -= obj.ty.layout.size();
->>>>>>> f9e180d1
                 }
                 false
             }
@@ -359,19 +415,6 @@
 
 impl<O> MemoryMapper for MarkSweep<O>
 where
-<<<<<<< HEAD
-    T: TypeDesc
-        + Clone
-        + HasCompileTimeMemoryLayout
-        + TypeTrace
-        + CompositeType
-        + Eq
-        + Hash
-        + HasRuntimeMemoryLayout,
-    T::ArrayType: ArrayType<T> + ArrayMemoryLayout,
-    T::StructType: StructType<T>,
-=======
->>>>>>> f9e180d1
     O: Observer<Event = Event>,
 {
     fn map_memory(&self, mapping: Mapping) -> Vec<GcPtr> {
@@ -394,7 +437,9 @@
             for object_info in objects.values_mut() {
                 if object_info.ty == old_ty {
                     object_info.set(ObjectInfo {
-                        ptr: object_info.ptr,
+                        data: ObjectInfoData {
+                            ptr: unsafe { object_info.data.ptr },
+                        },
                         roots: object_info.roots,
                         color: object_info.color,
                         ty: new_ty.clone(),
@@ -408,15 +453,9 @@
         for (old_ty, conversion) in mapping.conversions.iter() {
             for object_info in objects.values_mut() {
                 if object_info.ty == *old_ty {
-                    let src = object_info.ptr;
+                    let src = unsafe { NonNull::new_unchecked(object_info.data.ptr) };
                     let dest = unsafe {
-<<<<<<< HEAD
-                        NonNull::new_unchecked(std::alloc::alloc_zeroed(
-                            HasCompileTimeMemoryLayout::layout(&conversion.new_ty),
-                        ))
-=======
                         NonNull::new_unchecked(std::alloc::alloc_zeroed(conversion.new_ty.layout))
->>>>>>> f9e180d1
                     };
 
                     map_fields(
@@ -428,19 +467,10 @@
                         dest,
                     );
 
-<<<<<<< HEAD
-                    unsafe {
-                        std::alloc::dealloc(
-                            src.as_ptr(),
-                            HasRuntimeMemoryLayout::layout(old_ty, src),
-                        )
-                    };
-=======
                     unsafe { std::alloc::dealloc(src.as_ptr(), old_ty.layout) };
->>>>>>> f9e180d1
 
                     object_info.set(ObjectInfo {
-                        ptr: dest,
+                        data: ObjectInfoData { ptr: dest.as_ptr() },
                         roots: object_info.roots,
                         color: object_info.color,
                         ty: conversion.new_ty.clone(),
@@ -452,16 +482,13 @@
         // Retroactively store newly allocated objects
         // This cannot be done while mapping because we hold a mutable reference to objects
         for object in new_allocations {
+            let ty = object.ty.clone();
             // We want to return a pointer to the `ObjectInfo`, to
             // be used as handle.
             let handle = (object.as_ref().deref() as *const _ as RawGcPtr).into();
             objects.insert(handle, object);
 
-<<<<<<< HEAD
-            self.log_alloc(handle);
-=======
             self.log_alloc(handle, &ty);
->>>>>>> f9e180d1
         }
 
         return deleted;
@@ -474,18 +501,6 @@
             src: NonNull<u8>,
             dest: NonNull<u8>,
         ) where
-<<<<<<< HEAD
-            T: TypeDesc
-                + Clone
-                + HasCompileTimeMemoryLayout
-                + TypeTrace
-                + CompositeType
-                + Eq
-                + Hash,
-            T::ArrayType: ArrayType<T> + ArrayMemoryLayout,
-            //T::StructType:<T>,
-=======
->>>>>>> f9e180d1
             O: Observer<Event = Event>,
         {
             for FieldMapping {
@@ -508,13 +523,8 @@
                             src as *mut u8
                         };
 
-<<<<<<< HEAD
-                        if old_ty.is_struct() {
-                            debug_assert!(new_ty.is_struct());
-=======
                         if old_ty.data.is_struct() {
                             debug_assert!(new_ty.data.is_struct());
->>>>>>> f9e180d1
 
                             // When the name is the same, we are dealing with the same struct,
                             // but different internals
@@ -555,13 +565,13 @@
                                             conversions,
                                             &conversion.as_ref().unwrap().field_mapping,
                                             unsafe { NonNull::new_unchecked(field_src) },
-                                            object.ptr,
+                                            unsafe { NonNull::new_unchecked(field_dest) },
                                         );
                                     } else {
                                         // Zero initialize heap-allocated object
                                         unsafe {
                                             std::ptr::write_bytes(
-                                                (*object).ptr.as_ptr(),
+                                                (*object).data.ptr,
                                                 0,
                                                 new_ty.layout.size(),
                                             )
@@ -594,15 +604,11 @@
 
                                     // Zero-initialize heap-allocated object
                                     unsafe {
-<<<<<<< HEAD
                                         std::ptr::write_bytes(
-                                            object.ptr.as_ptr(),
+                                            object.data.ptr,
                                             0,
-                                            new_ty.layout().size(),
+                                            new_ty.layout.size(),
                                         )
-=======
-                                        std::ptr::write_bytes(object.ptr, 0, new_ty.layout.size())
->>>>>>> f9e180d1
                                     };
 
                                     // Write handle to field
@@ -631,7 +637,7 @@
                                             new_allocations,
                                             conversions,
                                             &conversion.as_ref().unwrap().field_mapping,
-                                            obj.ptr,
+                                            unsafe { NonNull::new_unchecked(obj.data.ptr) },
                                             unsafe { NonNull::new_unchecked(field_dest) },
                                         );
                                     } else {
@@ -641,7 +647,7 @@
                                         // Copy from heap-allocated struct to in-memory struct
                                         unsafe {
                                             std::ptr::copy_nonoverlapping(
-                                                obj.ptr.as_ptr(),
+                                                obj.data.ptr,
                                                 field_dest,
                                                 obj.ty.layout.size(),
                                             )
@@ -684,17 +690,9 @@
                             let handle = (object.as_ref().deref() as *const _ as RawGcPtr).into();
 
                             // Zero-initialize heap-allocated object
-<<<<<<< HEAD
                             unsafe {
-                                std::ptr::write_bytes(
-                                    object.ptr.as_ptr(),
-                                    0,
-                                    new_ty.layout().size(),
-                                )
+                                std::ptr::write_bytes(object.data.ptr, 0, new_ty.layout.size())
                             };
-=======
-                            unsafe { std::ptr::write_bytes(object.ptr, 0, new_ty.layout.size()) };
->>>>>>> f9e180d1
 
                             // Write handle to field
                             let field_dest = field_dest.cast::<GcPtr>();
@@ -728,72 +726,62 @@
 
 /// An indirection table that stores the address to the actual memory, the type of the object and
 /// meta information.
-#[derive(Debug)]
 #[repr(C)]
-<<<<<<< HEAD
-struct ObjectInfo<T> {
-    pub ptr: NonNull<u8>,
-=======
 struct ObjectInfo {
-    pub ptr: *mut u8,
->>>>>>> f9e180d1
+    pub data: ObjectInfoData,
     pub roots: u32,
     pub color: Color,
     pub ty: Arc<TypeInfo>,
 }
 
-impl<T: HasRuntimeMemoryLayout> ObjectInfo<T> {
-    /// Returns the memory layout of the value stored with this object
-    pub fn value_layout(&self) -> Layout {
-        unsafe { self.ty.layout(self.ptr) }
-    }
+#[repr(C)]
+union ObjectInfoData {
+    pub ptr: *mut u8,
+    pub array: *mut Array,
 }
 
 /// An `ObjectInfo` is thread-safe.
-<<<<<<< HEAD
-unsafe impl<T> Send for ObjectInfo<T> {}
-unsafe impl<T> Sync for ObjectInfo<T> {}
-
-impl<T> From<GcPtr> for *const ObjectInfo<T> {
-=======
 unsafe impl Send for ObjectInfo {}
 unsafe impl Sync for ObjectInfo {}
 
 impl From<GcPtr> for *const ObjectInfo {
->>>>>>> f9e180d1
     fn from(ptr: GcPtr) -> Self {
         ptr.as_ptr() as Self
     }
 }
 
-<<<<<<< HEAD
-impl<T> From<GcPtr> for *mut ObjectInfo<T> {
-=======
 impl From<GcPtr> for *mut ObjectInfo {
->>>>>>> f9e180d1
     fn from(ptr: GcPtr) -> Self {
         ptr.as_ptr() as Self
     }
 }
 
-<<<<<<< HEAD
-impl<T> From<*const ObjectInfo<T>> for GcPtr {
-    fn from(info: *const ObjectInfo<T>) -> Self {
-=======
 impl From<*const ObjectInfo> for GcPtr {
     fn from(info: *const ObjectInfo) -> Self {
->>>>>>> f9e180d1
         (info as RawGcPtr).into()
     }
 }
 
-<<<<<<< HEAD
-impl<T> From<*mut ObjectInfo<T>> for GcPtr {
-    fn from(info: *mut ObjectInfo<T>) -> Self {
-=======
 impl From<*mut ObjectInfo> for GcPtr {
     fn from(info: *mut ObjectInfo) -> Self {
->>>>>>> f9e180d1
         (info as RawGcPtr).into()
     }
+}
+
+impl ObjectInfo {
+    /// Returns the layout of the data pointed to by data
+    pub fn layout(&self) -> Layout {
+        match &self.ty.data {
+            TypeInfoData::Struct(_) | TypeInfoData::Primitive => self.ty.layout,
+            TypeInfoData::Array(array) => {
+                let elem_count = unsafe { (*self.data.array).capacity };
+                let elem_layout = repeat_layout(array.element_ty.layout, elem_count)
+                    .expect("unable to determine layout of array elements");
+                let (layout, _) = Layout::new::<Array>()
+                    .extend(elem_layout)
+                    .expect("unable to determine layout of array");
+                layout
+            }
+        }
+    }
 }