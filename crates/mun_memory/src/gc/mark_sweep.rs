use crate::gc::array::ArrayHeader;
use crate::{
    cast,
    gc::{Event, GcPtr, GcRuntime, HasIndirectionPtr, Observer, RawGcPtr, Stats, TypeTrace},
    mapping::{self, FieldMapping, MemoryMapper},
    r#type::Type,
};
use mapping::{Conversion, Mapping};
use parking_lot::{RwLock, RwLockReadGuard};
use std::alloc::{Layout, LayoutError};
use std::{
    collections::{HashMap, VecDeque},
    ops::Deref,
    pin::Pin,
    ptr::NonNull,
};

pub struct Trace {
    obj: GcPtr,
    ty: Type,
    index: usize,
}

impl Iterator for Trace {
    type Item = GcPtr;

    fn next(&mut self) -> Option<Self::Item> {
        let struct_ty = self.ty.as_struct()?;
        let fields = struct_ty.fields();
        let field_count = fields.len();
        while self.index < field_count {
            let index = self.index;
            self.index += 1;

            let field = fields.get(index).unwrap();
            if let Some(field_struct_ty) = &field.ty().as_struct() {
                if field_struct_ty.is_gc_struct() {
                    return Some(unsafe {
                        *self.obj.deref::<u8>().add(field.offset()).cast::<GcPtr>()
                    });
                }
            }
        }
        None
    }
}

impl TypeTrace for Type {
    type Trace = Trace;

    fn trace(&self, obj: GcPtr) -> Self::Trace {
        Trace {
            ty: self.clone(),
            obj,
            index: 0,
        }
    }
}

/// Implements a simple mark-sweep type garbage collector.
pub struct MarkSweep<O>
where
    O: Observer<Event = Event>,
{
    objects: RwLock<HashMap<GcPtr, Pin<Box<ObjectInfo>>>>,
    observer: O,
    stats: RwLock<Stats>,
}

impl<O> Default for MarkSweep<O>
where
    O: Observer<Event = Event> + Default,
{
    fn default() -> Self {
        MarkSweep {
            objects: RwLock::new(HashMap::new()),
            observer: O::default(),
            stats: RwLock::new(Stats::default()),
        }
    }
}

impl<O> MarkSweep<O>
where
    O: Observer<Event = Event>,
{
    /// Creates a `MarkSweep` memory collector with the specified `Observer`.
    pub fn with_observer(observer: O) -> Self {
        Self {
            objects: RwLock::new(HashMap::new()),
            observer,
            stats: RwLock::new(Stats::default()),
        }
    }

    /// Logs an allocation
<<<<<<< HEAD
    fn log_alloc(&self, handle: GcPtr, size: usize) {
        {
            let mut stats = self.stats.write();
            stats.allocated_memory += size;
=======
    fn log_alloc(&self, handle: GcPtr, ty: &Type) {
        {
            let mut stats = self.stats.write();
            stats.allocated_memory += ty.layout().size();
>>>>>>> e8f8b38d
        }

        self.observer.event(Event::Allocation(handle));
    }

    /// Returns the observer
    pub fn observer(&self) -> &O {
        &self.observer
    }
}

fn alloc_obj(ty: Type) -> Pin<Box<ObjectInfo>> {
    let ptr = unsafe { std::alloc::alloc(ty.layout()) };
    Box::pin(ObjectInfo {
        data: ObjectInfoData { ptr: ptr.cast() },
        ty,
        roots: 0,
        color: Color::White,
    })
}

/// An error that might occur when requesting memory layout of a type
#[derive(Debug)]
pub enum MemoryLayoutError {
    /// An error that is returned when the memory requested is to large to deal with.
    OutOfBounds,

    /// An error that is returned by constructing a Layout
    LayoutError(LayoutError),
}

impl From<LayoutError> for MemoryLayoutError {
    fn from(err: LayoutError) -> Self {
        MemoryLayoutError::LayoutError(err)
    }
}

pub struct ArrayHandle<'gc> {
    obj: *mut ObjectInfo,
    _lock: RwLockReadGuard<'gc, HashMap<GcPtr, Pin<Box<ObjectInfo>>>>,
}

pub struct ArrayHandleIter {
    remaining: usize,
    next: NonNull<u8>,
    stride: usize,
}

/// Helper object to work with GcPtr that represents an array.
///
/// Arrays are stored in memory with a header which holds the length and capacity. The memory layout
/// of an array looks like this in memory:
///
/// ```text
/// object.data.array ───►┌──────────────┐
///                       │ ArrayHeader  │
///                       └─┬────────────┘
///                         │ padding to align elements
///                       ┌─┴────────────┐
///                       │ element #1   │
///                       └──────────────┘
///                        :
///                       ┌──────────────┐
///                       │ element #n   │
///                       └──────────────┘
/// ```
impl<'gc> ArrayHandle<'gc> {
    /// Returns the type of the stored element.
    pub fn element_type(&self) -> &Arc<TypeInfo> {
        unsafe {
            &(*self.obj)
                .ty
                .as_array()
                .expect("unable to determine element_type, type is not an array")
                .element_ty
        }
    }

    /// Returns a reference to the header
    pub fn header(&self) -> &ArrayHeader {
        // Safety: Safe because at the moment we have a reference to the object which cannot be
        // modified. Also we can be sure this is an array at this point.
        unsafe { &*(*self.obj).data.array }
    }

    /// Sets the length of the array.
    ///
    /// # Safety
    ///
    /// This function is unsafe because the array elements might be left uninitialized.
    pub unsafe fn set_length(&mut self, length: usize) {
        let header = &mut *(*self.obj).data.array;
        debug_assert!(header.capacity >= length);
        header.length = length;
    }

    /// Returns the layout of an element stored in the array.
    ///
    /// Note that this may be different from the layout of the [`Self::element_type`]. If the
    /// element type is a garbage collected type, the array stores references instead of raw
    /// elements.
    pub fn element_layout(&self) -> Layout {
        let element_ty = self.element_type();
        if element_ty.is_stack_allocated() {
            element_ty.layout
        } else {
            Layout::new::<GcPtr>()
        }
    }

    /// Returns the stride in bytes between elements.
    ///
    /// The stride is determined by the size of [`Self::element_layout`] padded to alignment of
    /// layout.
    pub fn element_stride(&self) -> usize {
        self.element_layout().pad_to_align().size()
    }

    /// Returns a pointer to the data.
    pub fn data(&self) -> NonNull<u8> {
        // Determine the offset of the data relative from the start of the array pointer. This
        // the header and the extra alignment padding between the header and the data.
        let element_layout = self.element_layout();
        let header_layout = Layout::new::<ArrayHeader>();
        let (_, padded_header_size) = header_layout
            .extend(element_layout)
            .expect("error creating combined layout of header and element");

        unsafe {
            NonNull::new_unchecked(((*self.obj).data.array as *mut u8).add(padded_header_size))
        }
    }
}

impl<'gc> crate::gc::ArrayHandle for ArrayHandle<'gc> {
    type Iterator = ArrayHandleIter;

    fn length(&self) -> usize {
        self.header().length
    }

    fn capacity(&self) -> usize {
        self.header().capacity
    }

    fn elements(&self) -> Self::Iterator {
        let length = self.length();
        let next = self.data();
        let element_ty = self.element_type();
        let element_layout = if element_ty.is_stack_allocated() {
            element_ty.layout
        } else {
            Layout::new::<GcPtr>()
        };
        ArrayHandleIter {
            remaining: length,
            next,
            stride: element_layout.pad_to_align().size(),
        }
    }
}

impl Iterator for ArrayHandleIter {
    type Item = NonNull<u8>;

    fn next(&mut self) -> Option<Self::Item> {
        if self.remaining > 0 {
            let element = self.next;
            self.remaining -= 1;
            self.next = unsafe { NonNull::new_unchecked(self.next.as_ptr().add(self.stride)) };
            Some(element)
        } else {
            None
        }
    }
}

/// Creates a layout describing the record for `n` instances of `layout`, with a suitable amount of
/// padding between each to ensure that each instance is given its requested size an alignment.
///
/// Implementation taken from `Layout::repeat` (which is currently unstable)
fn repeat_layout(layout: Layout, n: usize) -> Result<Layout, MemoryLayoutError> {
    let len_rounded_up = layout.size().wrapping_add(layout.align()).wrapping_sub(1)
        & !layout.align().wrapping_sub(1);
    let padded_size = layout.size() + len_rounded_up.wrapping_sub(layout.align());
    let alloc_size = padded_size
        .checked_mul(n)
        .ok_or(MemoryLayoutError::OutOfBounds)?;
    Layout::from_size_align(alloc_size, layout.align()).map_err(Into::into)
}

/// Allocates memory for an array type with `length` elements. `array_ty` must be an array type.
fn alloc_array(ty: Arc<TypeInfo>, length: usize) -> Pin<Box<ObjectInfo>> {
    let array_ty = ty
        .as_array()
        .expect("array type doesnt have an element type");

    // Allocate memory for the array data
    let header_layout = Layout::new::<ArrayHeader>();
    let element_ty_layout = if array_ty.element_ty.is_stack_allocated() {
        array_ty.element_ty.layout
    } else {
        Layout::new::<GcPtr>()
    };
    let elements_layout = repeat_layout(element_ty_layout, length)
        .expect("unable to create a memory layout for array elemets");
    let (layout, _) = header_layout
        .extend(elements_layout)
        .expect("unable to create memory layout for array");

    let mut ptr: NonNull<ArrayHeader> = NonNull::new(unsafe { std::alloc::alloc(layout).cast() })
        .expect("error allocating memory for array");
    let array = unsafe { ptr.as_mut() };
    array.length = length;
    array.capacity = length;

    Box::pin(ObjectInfo {
        data: ObjectInfoData {
            array: ptr.as_ptr(),
        },
        ty,
        roots: 0,
        color: Color::White,
    })
}

impl<'a, O> GcRuntime for &'a MarkSweep<O>
where
    O: Observer<Event = Event>,
{
<<<<<<< HEAD
    type Array = ArrayHandle<'a>;

    fn alloc(&self, ty: &Arc<TypeInfo>) -> GcPtr {
=======
    fn alloc(&self, ty: &Type) -> GcPtr {
>>>>>>> e8f8b38d
        let object = alloc_obj(ty.clone());
        let size = object.layout().size();

        // We want to return a pointer to the `ObjectInfo`, to be used as handle.
        let handle = (object.as_ref().deref() as *const _ as RawGcPtr).into();

        {
            let mut objects = self.objects.write();
            objects.insert(handle, object);
        }

        self.log_alloc(handle, size);
        handle
    }

    fn alloc_array(&self, ty: &Arc<TypeInfo>, n: usize) -> GcPtr {
        let object = alloc_array(ty.clone(), n);
        let size = object.layout().size();

        // We want to return a pointer to the `ObjectInfo`, to be used as handle.
        let handle = (object.as_ref().deref() as *const _ as RawGcPtr).into();

        {
            let mut objects = self.objects.write();
            objects.insert(handle, object);
        }

        self.log_alloc(handle, size);
        handle
    }

    fn ptr_type(&self, handle: GcPtr) -> Type {
        let _lock = self.objects.read();

        // Convert the handle to our internal representation
        let object_info: *const ObjectInfo = handle.into();

        // Return the type of the object
        unsafe { (*object_info).ty.clone() }
    }

    fn array(&self, handle: GcPtr) -> Option<Self::Array> {
        let lock = self.objects.read();
        let obj: *mut ObjectInfo = handle.into();
        unsafe {
            if !(*obj).ty.is_array() {
                return None;
            }
        }

        Some(ArrayHandle { obj, _lock: lock })
    }

    fn root(&self, handle: GcPtr) {
        let _lock = self.objects.write();

        // Convert the handle to our internal representation
        let object_info: *mut ObjectInfo = handle.into();

        unsafe { (*object_info).roots += 1 };
    }

    fn unroot(&self, handle: GcPtr) {
        let _lock = self.objects.write();

        // Convert the handle to our internal representation
        let object_info: *mut ObjectInfo = handle.into();

        unsafe { (*object_info).roots -= 1 };
    }

    fn stats(&self) -> Stats {
        self.stats.read().clone()
    }
}

impl<O> MarkSweep<O>
where
    O: Observer<Event = Event>,
{
    /// Collects all memory that is no longer referenced by rooted objects. Returns `true` if memory
    /// was reclaimed, `false` otherwise.
    pub fn collect(&self) -> bool {
        self.observer.event(Event::Start);

        let mut objects = self.objects.write();

        // Get all roots
        let mut roots = objects
            .iter()
            .filter_map(|(_, obj)| {
                if obj.roots > 0 {
                    Some(obj.as_ref().get_ref() as *const _ as *mut ObjectInfo)
                } else {
                    None
                }
            })
            .collect::<VecDeque<_>>();

        // Iterate over all roots
        while let Some(next) = roots.pop_front() {
            let handle = (next as *const _ as RawGcPtr).into();

            // Trace all other objects
            for reference in unsafe { (*next).ty.trace(handle) } {
                let ref_ptr = objects
                    .get_mut(&reference)
                    .expect("found invalid reference");
                if ref_ptr.color == Color::White {
                    let ptr = ref_ptr.as_ref().get_ref() as *const _ as *mut ObjectInfo;
                    unsafe { (*ptr).color = Color::Gray };
                    roots.push_back(ptr);
                }
            }

            // This object has been traced
            unsafe {
                (*next).color = Color::Black;
            }
        }

        // Sweep all non-reachable objects
        let size_before = objects.len();
        objects.retain(|h, obj| {
            if obj.color == Color::Black {
                unsafe {
                    obj.as_mut().get_unchecked_mut().color = Color::White;
                }
                true
            } else {
<<<<<<< HEAD
                let value_memory_layout = obj.layout();
                unsafe { std::alloc::dealloc(obj.data.ptr, value_memory_layout) };
=======
                unsafe { std::alloc::dealloc(obj.ptr, obj.ty.layout()) };
>>>>>>> e8f8b38d
                self.observer.event(Event::Deallocation(*h));
                {
                    dbg!(("dealloc", &value_memory_layout));
                    let mut stats = self.stats.write();
<<<<<<< HEAD
                    stats.allocated_memory -= value_memory_layout.size();
=======
                    stats.allocated_memory -= obj.ty.layout().size();
>>>>>>> e8f8b38d
                }
                false
            }
        });
        let size_after = objects.len();

        self.observer.event(Event::End);

        size_before != size_after
    }
}

impl<O> MemoryMapper for MarkSweep<O>
where
    O: Observer<Event = Event>,
{
    fn map_memory(&self, mapping: Mapping) -> Vec<GcPtr> {
        let mut objects = self.objects.write();

        // Determine which types are still allocated with deleted types
        let deleted = objects
            .iter()
            .filter_map(|(ptr, object_info)| {
                if mapping.deletions.contains(&object_info.ty) {
                    Some(*ptr)
                } else {
                    None
                }
            })
            .collect();

        // Update type pointers of types that didn't change
        for (old_ty, new_ty) in mapping.identical {
            for object_info in objects.values_mut() {
                if object_info.ty == old_ty {
                    object_info.set(ObjectInfo {
                        data: ObjectInfoData {
                            ptr: unsafe { object_info.data.ptr },
                        },
                        roots: object_info.roots,
                        color: object_info.color,
                        ty: new_ty.clone(),
                    });
                }
            }
        }

        let mut new_allocations = Vec::new();

        for (old_ty, conversion) in mapping.conversions.iter() {
            for object_info in objects.values_mut() {
                if object_info.ty == *old_ty {
                    let src = unsafe { NonNull::new_unchecked(object_info.data.ptr) };
                    let dest = unsafe {
                        NonNull::new_unchecked(std::alloc::alloc_zeroed(conversion.new_ty.layout()))
                    };

                    map_fields(
                        self,
                        &mut new_allocations,
                        &mapping.conversions,
                        &conversion.field_mapping,
                        src,
                        dest,
                    );

                    unsafe { std::alloc::dealloc(src.as_ptr(), old_ty.layout()) };

                    object_info.set(ObjectInfo {
                        data: ObjectInfoData { ptr: dest.as_ptr() },
                        roots: object_info.roots,
                        color: object_info.color,
                        ty: conversion.new_ty.clone(),
                    });
                }
            }
        }

        // Retroactively store newly allocated objects
        // This cannot be done while mapping because we hold a mutable reference to objects
        for object in new_allocations {
            let size = object.layout().size();
            // We want to return a pointer to the `ObjectInfo`, to
            // be used as handle.
            let handle = (object.as_ref().deref() as *const _ as RawGcPtr).into();
            objects.insert(handle, object);

            self.log_alloc(handle, size);
        }

        return deleted;

        #[allow(clippy::mutable_key_type)]
        fn map_fields<O>(
            gc: &MarkSweep<O>,
            new_allocations: &mut Vec<Pin<Box<ObjectInfo>>>,
            conversions: &HashMap<Type, Conversion>,
            mapping: &[FieldMapping],
            src: NonNull<u8>,
            dest: NonNull<u8>,
        ) where
            O: Observer<Event = Event>,
        {
            for FieldMapping {
                new_ty,
                new_offset,
                action,
            } in mapping.iter()
            {
                let field_dest = {
                    let mut dest = dest.as_ptr() as usize;
                    dest += new_offset;
                    dest as *mut u8
                };

                match action {
                    mapping::Action::Cast { old_offset, old_ty } => {
                        let field_src = {
                            let mut src = src.as_ptr() as usize;
                            src += old_offset;
                            src as *mut u8
                        };

                        if old_ty.is_struct() {
                            debug_assert!(new_ty.is_struct());

                            // When the name is the same, we are dealing with the same struct,
                            // but different internals
                            let is_same_struct = old_ty.name() == new_ty.name();

                            // If the same struct changed, there must also be a conversion
                            let conversion = conversions.get(old_ty);

                            if old_ty.is_stack_allocated() {
                                if new_ty.is_stack_allocated() {
                                    // struct(value) -> struct(value)
                                    if is_same_struct {
                                        // Map in-memory struct to in-memory struct
                                        map_fields(
                                            gc,
                                            new_allocations,
                                            conversions,
                                            &conversion.as_ref().unwrap().field_mapping,
                                            unsafe { NonNull::new_unchecked(field_src) },
                                            unsafe { NonNull::new_unchecked(field_dest) },
                                        );
                                    } else {
                                        // Use previously zero-initialized memory
                                    }
                                } else {
                                    // struct(value) -> struct(gc)
                                    let object = alloc_obj(new_ty.clone());

                                    // We want to return a pointer to the `ObjectInfo`, to be used as handle.
                                    let handle =
                                        (object.as_ref().deref() as *const _ as RawGcPtr).into();

                                    if is_same_struct {
                                        // Map in-memory struct to heap-allocated struct
                                        map_fields(
                                            gc,
                                            new_allocations,
                                            conversions,
                                            &conversion.as_ref().unwrap().field_mapping,
                                            unsafe { NonNull::new_unchecked(field_src) },
                                            unsafe { NonNull::new_unchecked(field_dest) },
                                        );
                                    } else {
                                        // Zero initialize heap-allocated object
                                        unsafe {
                                            std::ptr::write_bytes(
                                                (*object).data.ptr,
                                                0,
                                                new_ty.layout().size(),
                                            )
                                        };
                                    }

                                    // Write handle to field
                                    let field_handle = field_dest.cast::<GcPtr>();
                                    unsafe { *field_handle = handle };

                                    new_allocations.push(object);
                                }
                            } else if !new_ty.is_stack_allocated() {
                                // struct(gc) -> struct(gc)
                                let field_src = field_src.cast::<GcPtr>();
                                let field_dest = field_dest.cast::<GcPtr>();

                                if is_same_struct {
                                    // Only copy the `GcPtr`. Memory will already be mapped.
                                    unsafe {
                                        *field_dest = *field_src;
                                    }
                                } else {
                                    let object = alloc_obj(new_ty.clone());

                                    // We want to return a pointer to the `ObjectInfo`, to
                                    // be used as handle.
                                    let handle =
                                        (object.as_ref().deref() as *const _ as RawGcPtr).into();

                                    // Zero-initialize heap-allocated object
                                    unsafe {
<<<<<<< HEAD
                                        std::ptr::write_bytes(
                                            object.data.ptr,
                                            0,
                                            new_ty.layout.size(),
                                        )
=======
                                        std::ptr::write_bytes(object.ptr, 0, new_ty.layout().size())
>>>>>>> e8f8b38d
                                    };

                                    // Write handle to field
                                    unsafe {
                                        *field_dest = handle;
                                    }

                                    new_allocations.push(object);
                                }
                            } else {
                                // struct(gc) -> struct(value)
                                let field_handle = unsafe { *field_src.cast::<GcPtr>() };

                                // Convert the handle to our internal representation
                                // Safety: we already hold a write lock on `objects`, so
                                // this is legal.
                                let obj: *mut ObjectInfo = field_handle.into();
                                let obj = unsafe { &*obj };

                                if is_same_struct {
                                    if obj.ty == *old_ty {
                                        // The object still needs to be mapped
                                        // Map heap-allocated struct to in-memory struct
                                        map_fields(
                                            gc,
                                            new_allocations,
                                            conversions,
                                            &conversion.as_ref().unwrap().field_mapping,
                                            unsafe { NonNull::new_unchecked(obj.data.ptr) },
                                            unsafe { NonNull::new_unchecked(field_dest) },
                                        );
                                    } else {
                                        // The object was already mapped
                                        debug_assert!(obj.ty == *new_ty);

                                        // Copy from heap-allocated struct to in-memory struct
                                        unsafe {
                                            std::ptr::copy_nonoverlapping(
                                                obj.data.ptr,
                                                field_dest,
                                                obj.ty.layout().size(),
                                            )
                                        };
                                    }
                                } else {
                                    // Use previously zero-initialized memory
                                }
                            }
                        } else if !cast::try_cast_from_to(
                            old_ty.clone(),
                            new_ty.clone(),
                            unsafe { NonNull::new_unchecked(field_src) },
                            unsafe { NonNull::new_unchecked(field_dest) },
                        ) {
                            // Failed to cast. Use the previously zero-initialized value instead
                        }
                    }
                    mapping::Action::Copy { old_offset } => {
                        let field_src = {
                            let mut src = src.as_ptr() as usize;
                            src += old_offset;
                            src as *mut u8
                        };

                        unsafe {
                            std::ptr::copy_nonoverlapping(
                                field_src,
                                field_dest,
                                new_ty.layout().size(),
                            )
                        };
                    }
                    mapping::Action::Insert => {
                        if !new_ty.is_stack_allocated() {
                            let object = alloc_obj(new_ty.clone());

                            // We want to return a pointer to the `ObjectInfo`, to be used as
                            // handle.
                            let handle = (object.as_ref().deref() as *const _ as RawGcPtr).into();

                            // Zero-initialize heap-allocated object
<<<<<<< HEAD
                            unsafe {
                                std::ptr::write_bytes(object.data.ptr, 0, new_ty.layout.size())
                            };
=======
                            unsafe { std::ptr::write_bytes(object.ptr, 0, new_ty.layout().size()) };
>>>>>>> e8f8b38d

                            // Write handle to field
                            let field_dest = field_dest.cast::<GcPtr>();
                            unsafe {
                                *field_dest = handle;
                            }

                            new_allocations.push(object);
                        } else {
                            // Use the previously zero-initialized value
                        }
                    }
                }
            }
        }
    }
}

/// Coloring used in the Mark Sweep phase.
#[derive(Clone, Copy, Debug, PartialEq, Eq)]
enum Color {
    /// A white object has not been seen yet by the mark phase
    White,

    /// A gray object has been seen by the mark phase but has not yet been visited
    Gray,

    /// A black object has been visited by the mark phase
    Black,
}

/// An indirection table that stores the address to the actual memory, the type of the object and
/// meta information.
#[repr(C)]
struct ObjectInfo {
    pub data: ObjectInfoData,
    pub roots: u32,
    pub color: Color,
    pub ty: Type,
}

#[repr(C)]
union ObjectInfoData {
    pub ptr: *mut u8,
    pub array: *mut ArrayHeader,
}

/// An `ObjectInfo` is thread-safe.
unsafe impl Send for ObjectInfo {}
unsafe impl Sync for ObjectInfo {}

impl From<GcPtr> for *const ObjectInfo {
    fn from(ptr: GcPtr) -> Self {
        ptr.as_ptr() as Self
    }
}

impl From<GcPtr> for *mut ObjectInfo {
    fn from(ptr: GcPtr) -> Self {
        ptr.as_ptr() as Self
    }
}

impl From<*const ObjectInfo> for GcPtr {
    fn from(info: *const ObjectInfo) -> Self {
        (info as RawGcPtr).into()
    }
}

impl From<*mut ObjectInfo> for GcPtr {
    fn from(info: *mut ObjectInfo) -> Self {
        (info as RawGcPtr).into()
    }
}

impl ObjectInfo {
    /// Returns the layout of the data pointed to by data
    pub fn layout(&self) -> Layout {
        match &self.ty.data {
            TypeInfoData::Struct(_) | TypeInfoData::Primitive(_) | TypeInfoData::Pointer(_) => {
                self.ty.layout
            }
            TypeInfoData::Array(array) => {
                let elem_count = unsafe { (*self.data.array).capacity };
                let elem_layout = repeat_layout(array.element_ty.layout, elem_count)
                    .expect("unable to determine layout of array elements");
                let (layout, _) = Layout::new::<ArrayHeader>()
                    .extend(elem_layout)
                    .expect("unable to determine layout of array");
                layout
            }
        }
    }
}<|MERGE_RESOLUTION|>--- conflicted
+++ resolved
@@ -4,6 +4,7 @@
     gc::{Event, GcPtr, GcRuntime, HasIndirectionPtr, Observer, RawGcPtr, Stats, TypeTrace},
     mapping::{self, FieldMapping, MemoryMapper},
     r#type::Type,
+    TypeKind,
 };
 use mapping::{Conversion, Mapping};
 use parking_lot::{RwLock, RwLockReadGuard};
@@ -94,17 +95,10 @@
     }
 
     /// Logs an allocation
-<<<<<<< HEAD
     fn log_alloc(&self, handle: GcPtr, size: usize) {
         {
             let mut stats = self.stats.write();
             stats.allocated_memory += size;
-=======
-    fn log_alloc(&self, handle: GcPtr, ty: &Type) {
-        {
-            let mut stats = self.stats.write();
-            stats.allocated_memory += ty.layout().size();
->>>>>>> e8f8b38d
         }
 
         self.observer.event(Event::Allocation(handle));
@@ -173,13 +167,13 @@
 /// ```
 impl<'gc> ArrayHandle<'gc> {
     /// Returns the type of the stored element.
-    pub fn element_type(&self) -> &Arc<TypeInfo> {
+    pub fn element_type(&self) -> Type {
         unsafe {
-            &(*self.obj)
+            (*self.obj)
                 .ty
                 .as_array()
                 .expect("unable to determine element_type, type is not an array")
-                .element_ty
+                .element_type()
         }
     }
 
@@ -209,7 +203,7 @@
     pub fn element_layout(&self) -> Layout {
         let element_ty = self.element_type();
         if element_ty.is_stack_allocated() {
-            element_ty.layout
+            element_ty.layout()
         } else {
             Layout::new::<GcPtr>()
         }
@@ -255,7 +249,7 @@
         let next = self.data();
         let element_ty = self.element_type();
         let element_layout = if element_ty.is_stack_allocated() {
-            element_ty.layout
+            element_ty.layout()
         } else {
             Layout::new::<GcPtr>()
         };
@@ -297,15 +291,15 @@
 }
 
 /// Allocates memory for an array type with `length` elements. `array_ty` must be an array type.
-fn alloc_array(ty: Arc<TypeInfo>, length: usize) -> Pin<Box<ObjectInfo>> {
+fn alloc_array(ty: Type, length: usize) -> Pin<Box<ObjectInfo>> {
     let array_ty = ty
         .as_array()
         .expect("array type doesnt have an element type");
 
     // Allocate memory for the array data
     let header_layout = Layout::new::<ArrayHeader>();
-    let element_ty_layout = if array_ty.element_ty.is_stack_allocated() {
-        array_ty.element_ty.layout
+    let element_ty_layout = if array_ty.element_type().is_stack_allocated() {
+        array_ty.element_type().layout()
     } else {
         Layout::new::<GcPtr>()
     };
@@ -335,13 +329,9 @@
 where
     O: Observer<Event = Event>,
 {
-<<<<<<< HEAD
     type Array = ArrayHandle<'a>;
 
-    fn alloc(&self, ty: &Arc<TypeInfo>) -> GcPtr {
-=======
     fn alloc(&self, ty: &Type) -> GcPtr {
->>>>>>> e8f8b38d
         let object = alloc_obj(ty.clone());
         let size = object.layout().size();
 
@@ -357,7 +347,7 @@
         handle
     }
 
-    fn alloc_array(&self, ty: &Arc<TypeInfo>, n: usize) -> GcPtr {
+    fn alloc_array(&self, ty: &Type, n: usize) -> GcPtr {
         let object = alloc_array(ty.clone(), n);
         let size = object.layout().size();
 
@@ -472,21 +462,13 @@
                 }
                 true
             } else {
-<<<<<<< HEAD
                 let value_memory_layout = obj.layout();
                 unsafe { std::alloc::dealloc(obj.data.ptr, value_memory_layout) };
-=======
-                unsafe { std::alloc::dealloc(obj.ptr, obj.ty.layout()) };
->>>>>>> e8f8b38d
                 self.observer.event(Event::Deallocation(*h));
                 {
                     dbg!(("dealloc", &value_memory_layout));
                     let mut stats = self.stats.write();
-<<<<<<< HEAD
                     stats.allocated_memory -= value_memory_layout.size();
-=======
-                    stats.allocated_memory -= obj.ty.layout().size();
->>>>>>> e8f8b38d
                 }
                 false
             }
@@ -691,15 +673,11 @@
 
                                     // Zero-initialize heap-allocated object
                                     unsafe {
-<<<<<<< HEAD
                                         std::ptr::write_bytes(
                                             object.data.ptr,
                                             0,
-                                            new_ty.layout.size(),
+                                            new_ty.layout().size(),
                                         )
-=======
-                                        std::ptr::write_bytes(object.ptr, 0, new_ty.layout().size())
->>>>>>> e8f8b38d
                                     };
 
                                     // Write handle to field
@@ -781,13 +759,9 @@
                             let handle = (object.as_ref().deref() as *const _ as RawGcPtr).into();
 
                             // Zero-initialize heap-allocated object
-<<<<<<< HEAD
                             unsafe {
-                                std::ptr::write_bytes(object.data.ptr, 0, new_ty.layout.size())
+                                std::ptr::write_bytes(object.data.ptr, 0, new_ty.layout().size())
                             };
-=======
-                            unsafe { std::ptr::write_bytes(object.ptr, 0, new_ty.layout().size()) };
->>>>>>> e8f8b38d
 
                             // Write handle to field
                             let field_dest = field_dest.cast::<GcPtr>();
@@ -866,13 +840,11 @@
 impl ObjectInfo {
     /// Returns the layout of the data pointed to by data
     pub fn layout(&self) -> Layout {
-        match &self.ty.data {
-            TypeInfoData::Struct(_) | TypeInfoData::Primitive(_) | TypeInfoData::Pointer(_) => {
-                self.ty.layout
-            }
-            TypeInfoData::Array(array) => {
+        match self.ty.kind() {
+            TypeKind::Struct(_) | TypeKind::Primitive(_) | TypeKind::Pointer(_) => self.ty.layout(),
+            TypeKind::Array(array) => {
                 let elem_count = unsafe { (*self.data.array).capacity };
-                let elem_layout = repeat_layout(array.element_ty.layout, elem_count)
+                let elem_layout = repeat_layout(array.element_type().layout(), elem_count)
                     .expect("unable to determine layout of array elements");
                 let (layout, _) = Layout::new::<ArrayHeader>()
                     .extend(elem_layout)
