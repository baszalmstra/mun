--- conflicted
+++ resolved
@@ -1,29 +1,14 @@
 use crate::{
     diff::{diff, Diff, FieldDiff, FieldEditKind},
     gc::GcPtr,
-<<<<<<< HEAD
-    CompositeType, HasCompileTimeMemoryLayout, StructMemoryLayout, StructType, TypeDesc,
-=======
     type_info::TypeInfo,
     TypeFields,
->>>>>>> f9e180d1
 };
 use std::{
     collections::{HashMap, HashSet},
     sync::Arc,
 };
 
-<<<<<<< HEAD
-pub struct Mapping<T: Eq + Hash, U: TypeDesc + HasCompileTimeMemoryLayout> {
-    pub deletions: HashSet<T>,
-    pub conversions: HashMap<T, Conversion<U>>,
-    pub identical: Vec<(T, T)>,
-}
-
-pub struct Conversion<T: TypeDesc + HasCompileTimeMemoryLayout> {
-    pub field_mapping: Vec<FieldMapping<T>>,
-    pub new_ty: T,
-=======
 pub struct Mapping {
     pub deletions: HashSet<Arc<TypeInfo>>,
     pub conversions: HashMap<Arc<TypeInfo>, Conversion>,
@@ -33,37 +18,18 @@
 pub struct Conversion {
     pub field_mapping: Vec<FieldMapping>,
     pub new_ty: Arc<TypeInfo>,
->>>>>>> f9e180d1
 }
 
 /// Description of the mapping of a single field. When stored together with the new index, this
 /// provides all information necessary for a mapping function.
-<<<<<<< HEAD
-pub struct FieldMapping<T: TypeDesc + HasCompileTimeMemoryLayout> {
-    pub new_ty: T,
-=======
 pub struct FieldMapping {
     pub new_ty: Arc<TypeInfo>,
->>>>>>> f9e180d1
     pub new_offset: usize,
     pub action: Action,
 }
 
 /// The `Action` to take when mapping memory from A to B.
 #[derive(Eq, PartialEq)]
-<<<<<<< HEAD
-pub enum Action<T: TypeDesc + HasCompileTimeMemoryLayout> {
-    Cast { old_offset: usize, old_ty: T },
-    Copy { old_offset: usize },
-    Insert,
-}
-
-impl<T> Mapping<T, T>
-where
-    T: TypeDesc + CompositeType + HasCompileTimeMemoryLayout + Clone + Eq + Hash,
-    T::StructType: StructType<T> + StructMemoryLayout,
-{
-=======
 pub enum Action {
     Cast {
         old_offset: usize,
@@ -76,7 +42,6 @@
 }
 
 impl Mapping {
->>>>>>> f9e180d1
     ///
     pub fn new(old: &[Arc<TypeInfo>], new: &[Arc<TypeInfo>]) -> Self {
         let diff = diff(old, new);
@@ -97,13 +62,8 @@
                     old_index,
                     new_index,
                 } => {
-<<<<<<< HEAD
-                    let old_ty = unsafe { old.get_unchecked(*old_index).clone() };
-                    let new_ty = unsafe { new.get_unchecked(*new_index).clone() };
-=======
                     let old_ty = unsafe { old.get_unchecked(*old_index) };
                     let new_ty = unsafe { new.get_unchecked(*new_index) };
->>>>>>> f9e180d1
                     conversions.insert(old_ty.clone(), unsafe {
                         field_mapping(old_ty, new_ty, diff)
                     });
@@ -128,11 +88,7 @@
         let mut new_candidates: HashSet<_> = new
             .iter()
             // Filter non-struct types
-<<<<<<< HEAD
             .filter(|ty| ty.is_struct())
-=======
-            .filter(|ty| ty.data.is_struct())
->>>>>>> f9e180d1
             // Filter inserted structs
             .filter(|ty| !insertions.contains(*ty))
             .cloned()
@@ -141,11 +97,7 @@
         let mut old_candidates: HashSet<_> = old
             .iter()
             // Filter non-struct types
-<<<<<<< HEAD
             .filter(|ty| ty.is_struct())
-=======
-            .filter(|ty| ty.data.is_struct())
->>>>>>> f9e180d1
             // Filter deleted structs
             .filter(|ty| !deletions.contains(*ty))
             // Filter edited types
@@ -192,25 +144,12 @@
 /// # Safety
 ///
 /// Expects the `diff` to be based on `old_ty` and `new_ty`. If not, it causes undefined behavior.
-<<<<<<< HEAD
-pub unsafe fn field_mapping<T: Clone + TypeDesc + CompositeType + HasCompileTimeMemoryLayout>(
-    old_ty: T,
-    new_ty: T,
-    diff: &[FieldDiff],
-) -> Conversion<T>
-where
-    T::StructType: StructType<T> + StructMemoryLayout,
-{
-    let old_struct = old_ty.as_struct().expect("old_ty must be a struct type");
-    let old_fields = old_struct.fields();
-=======
 pub unsafe fn field_mapping(
     old_ty: &Arc<TypeInfo>,
     new_ty: &Arc<TypeInfo>,
     diff: &[FieldDiff],
 ) -> Conversion {
     let old_fields = old_ty.fields();
->>>>>>> f9e180d1
 
     let deletions: HashSet<usize> = diff
         .iter()
@@ -298,14 +237,7 @@
         }
     }
 
-<<<<<<< HEAD
-    let new_struct = new_ty.as_struct().expect("new_ty must be a struct type");
-    let new_fields = new_struct.fields();
-    let old_offsets = old_struct.offsets();
-    let new_offsets = new_struct.offsets();
-=======
     let new_fields = new_ty.fields();
->>>>>>> f9e180d1
     Conversion {
         field_mapping: mapping
             .into_iter()
@@ -339,11 +271,7 @@
 }
 
 /// A trait used to map allocated memory using type differences.
-<<<<<<< HEAD
-pub trait MemoryMapper<T: Eq + Hash + TypeDesc + HasCompileTimeMemoryLayout> {
-=======
 pub trait MemoryMapper {
->>>>>>> f9e180d1
     /// Maps its allocated memory using the provided `mapping`.
     ///
     /// A `Vec<GcPtr>` is returned containing all objects of types that were deleted. The
