--- conflicted
+++ resolved
@@ -7,14 +7,9 @@
     sync::atomic::Ordering, sync::Arc,
 };
 
-<<<<<<< HEAD
-use abi::Guid;
-use capi_utils::{mun_error_try, try_deref_mut, ErrorHandle};
-pub use r#array::ArrayInfo;
-=======
 use mun_abi::Guid;
 use mun_capi_utils::{mun_error_try, try_deref_mut, ErrorHandle};
->>>>>>> a8315461
+pub use r#array::ArrayInfo;
 pub use r#pointer::PointerInfo;
 pub use r#struct::{Field, Fields, StructInfo};
 
