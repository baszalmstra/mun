--- conflicted
+++ resolved
@@ -44,11 +44,7 @@
         "c" => f64, "d" => i64
     );
 
-<<<<<<< HEAD
-    let old = &[struct1.clone(), struct2.clone()];
-=======
     let old = &[struct1.clone(), struct2];
->>>>>>> f9e180d1
     let new = &[struct1.clone()];
 
     let diff = diff(old, new);
@@ -67,11 +63,7 @@
         "c" => f64, "d" => i64
     );
 
-<<<<<<< HEAD
-    let old = &[struct1.clone()];
-=======
-    let old = &[struct1];
->>>>>>> f9e180d1
+    let old = &[struct1];
     let new = &[struct2.clone()];
 
     let diff = diff(old, new);
@@ -118,11 +110,7 @@
         "a" => i64, "b" => i64, "c" => f64
     );
 
-<<<<<<< HEAD
-    let old = &[struct1.clone()];
-=======
-    let old = &[struct1];
->>>>>>> f9e180d1
+    let old = &[struct1];
     let new = &[struct2.clone()];
 
     let diff = diff(old, new);
@@ -148,11 +136,7 @@
         "a" => i64, "b" => f64, "c" => f64
     );
 
-<<<<<<< HEAD
-    let old = &[struct1.clone()];
-=======
-    let old = &[struct1];
->>>>>>> f9e180d1
+    let old = &[struct1];
     let new = &[struct2.clone()];
 
     let diff = diff(old, new);
@@ -178,11 +162,7 @@
         "a" => i64, "b" => f64, "c" => f64
     );
 
-<<<<<<< HEAD
-    let old = &[struct1.clone()];
-=======
-    let old = &[struct1];
->>>>>>> f9e180d1
+    let old = &[struct1];
     let new = &[struct2.clone()];
 
     let diff = diff(old, new);
@@ -206,11 +186,7 @@
     );
     let struct2 = fake_struct!(type_table, "struct1", "c" => i64);
 
-<<<<<<< HEAD
-    let old = &[struct1.clone()];
-=======
-    let old = &[struct1];
->>>>>>> f9e180d1
+    let old = &[struct1];
     let new = &[struct2.clone()];
 
     let diff = diff(old, new);
@@ -237,11 +213,7 @@
     );
     let struct2 = fake_struct!(type_table, "struct1", "b" => i64);
 
-<<<<<<< HEAD
-    let old = &[struct1.clone()];
-=======
-    let old = &[struct1];
->>>>>>> f9e180d1
+    let old = &[struct1];
     let new = &[struct2.clone()];
 
     let diff = diff(old, new);
@@ -268,11 +240,7 @@
     );
     let struct2 = fake_struct!(type_table, "struct1", "a" => i64);
 
-<<<<<<< HEAD
-    let old = &[struct1.clone()];
-=======
-    let old = &[struct1];
->>>>>>> f9e180d1
+    let old = &[struct1];
     let new = &[struct2.clone()];
 
     let diff = diff(old, new);
@@ -301,11 +269,7 @@
         "c" => f64, "a" => f64, "b" => i64
     );
 
-<<<<<<< HEAD
-    let old = &[struct1.clone()];
-=======
-    let old = &[struct1];
->>>>>>> f9e180d1
+    let old = &[struct1];
     let new = &[struct2.clone()];
 
     let diff = diff(old, new);
@@ -335,11 +299,7 @@
         "d" => i64, "c" => f64, "b" => i64, "a" => f64
     );
 
-<<<<<<< HEAD
-    let old = &[struct1.clone()];
-=======
-    let old = &[struct1];
->>>>>>> f9e180d1
+    let old = &[struct1];
     let new = &[struct2.clone()];
 
     let diff = diff(old, new);
@@ -381,11 +341,7 @@
         "a" => f64, "b" => i64, "c" => i64
     );
 
-<<<<<<< HEAD
-    let old = &[struct1.clone()];
-=======
-    let old = &[struct1];
->>>>>>> f9e180d1
+    let old = &[struct1];
     let new = &[struct2.clone()];
 
     let diff = diff(old, new);
@@ -424,11 +380,7 @@
         "a" => i64, "d" => f64, "c" => f64
     );
 
-<<<<<<< HEAD
-    let old = &[struct1.clone()];
-=======
-    let old = &[struct1];
->>>>>>> f9e180d1
+    let old = &[struct1];
     let new = &[struct2.clone()];
 
     let diff = diff(old, new);
@@ -457,11 +409,7 @@
         "d" => i64, "e" => f64, "f" => f64
     );
 
-<<<<<<< HEAD
-    let old = &[struct1.clone()];
-=======
-    let old = &[struct1];
->>>>>>> f9e180d1
+    let old = &[struct1];
     let new = &[struct2.clone()];
 
     let diff = diff(old, new);
