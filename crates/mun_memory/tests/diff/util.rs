#![allow(dead_code)]

use mun_memory::{
    diff::{myers, Diff, FieldDiff, FieldEditKind},
    Field, StructType, StructTypeBuilder, Type,
};
use std::collections::VecDeque;

pub fn apply_myers_diff<T: Clone + Eq>(old: &[T], new: &[T], diff: Vec<myers::Diff>) -> Vec<T> {
    let mut combined: Vec<_> = old.to_vec();
    for diff in diff.iter().rev() {
        if let myers::Diff::Delete { index } = diff {
            combined.remove(*index);
        }
    }
    for diff in diff {
        if let myers::Diff::Insert { index } = diff {
            let value = unsafe { new.get_unchecked(index) };
            combined.insert(index, value.clone());
        }
    }
    combined
}

pub(crate) fn apply_diff(old: &[Type], new: &[Type], diff: Vec<Diff>) -> Vec<Type> {
    let mut combined: Vec<Type> = old.to_vec();
    for diff in diff.iter().rev() {
        match diff {
            Diff::Delete { index } => {
                combined.remove(*index);
            }
            Diff::Edit {
                diff,
                old_index,
                new_index,
            } => {
                let old_ty = unsafe { combined.get_unchecked_mut(*old_index) };
                let new_ty = unsafe { new.get_unchecked(*new_index) };

                let combined_struct_info = old_ty
                    .as_struct()
                    .expect("edit diffs can only be applied on structs")
                    .clone();
                let new_struct_info = new_ty
                    .as_struct()
                    .expect("edit diffs can only be applied on structs");

                *old_ty = apply_struct_mapping(
                    old_ty.name(),
                    combined_struct_info,
                    new_struct_info,
                    diff,
                );
            }
            Diff::Move { old_index, .. } => {
                combined.remove(*old_index);
            }
            _ => (),
        }
    }
    for diff in diff {
        match diff {
            Diff::Insert { index } => {
                let new_ty = unsafe { new.get_unchecked(index) };
                combined.insert(index, (*new_ty).clone());
            }
            Diff::Move {
                old_index,
                new_index,
            } => {
                let old_ty = unsafe { old.get_unchecked(old_index) };
                combined.insert(new_index, (*old_ty).clone());
            }
            _ => (),
        }
    }
    combined
}

fn apply_struct_mapping(
    name: &str,
    old_struct: StructType,
    new_struct: StructType,
    mapping: &[FieldDiff],
) -> Type {
    let mut fields: VecDeque<_> = old_struct
        .fields()
        .iter()
        .map(|f| (f.name().to_owned(), f.ty()))
        .collect();

    for diff in mapping.iter().rev() {
        match diff {
            FieldDiff::Delete { index } => {
                fields.remove(*index);
            }

            FieldDiff::Move { old_index, .. } => {
                fields.remove(*old_index);
            }
            _ => (),
        }
    }

    fn get_new_index(diff: &FieldDiff) -> usize {
        match diff {
            FieldDiff::Insert { index, .. } => *index,
            FieldDiff::Move { new_index, .. } => *new_index,
            _ => std::usize::MAX,
        }
    }

    fn edit_field(kind: &FieldEditKind, old_field: &mut FieldInfo, new_field: &FieldInfo) {
        match *kind {
            FieldEditKind::ChangedTyped => old_field.type_info = new_field.type_info.clone(),
            FieldEditKind::RenamedField => old_field.name = new_field.name.to_owned(),
        }
    }

    // Sort elements in ascending order of their insertion indices.
    let mut additions: Vec<_> = mapping
        .iter()
        .filter_map(|diff| match diff {
<<<<<<< HEAD
            FieldDiff::Edit {
                old_type,
                new_type,
                old_index: Some(old_index),
                new_index,
                kind,
            } => {
                let old_field = unsafe { combined.fields.get_unchecked_mut(*old_index) };
                let new_field = unsafe { new_struct.fields.get_unchecked(*new_index) };

                edit_field(kind, old_field, new_field);

                Some((*new_index, old_field.clone()))
            }
            FieldDiff::Insert { index, .. } => Some((
                *index,
                unsafe { new_struct.fields.get_unchecked(*index) }.clone(),
            )),
=======
            FieldDiff::Insert { index } => {
                let new_field = new_struct.fields().get(*index).unwrap();
                Some((*index, (new_field.name().to_owned(), new_field.ty())))
            }
>>>>>>> 4f112300
            FieldDiff::Move {
                old_index,
                new_index,
                ..
            } => {
                let field = old_struct.fields().get(*old_index).unwrap();
                Some((*new_index, (field.name().to_owned(), field.ty())))
            }
            _ => None,
        })
        .collect();
    additions.sort_by(|a, b| a.0.cmp(&b.0));

    for (index, field) in additions {
        fields.insert(index, field);
    }

<<<<<<< HEAD
=======
    fn edit_field(kind: &FieldEditKind, old_field: &mut (String, Type), new_field: Field) {
        match *kind {
            FieldEditKind::ConvertType => old_field.1 = new_field.ty(),
            FieldEditKind::Rename => old_field.0 = new_field.name().to_owned(),
        }
    }

>>>>>>> 4f112300
    // Handle edits
    for diff in mapping.iter() {
        if let FieldDiff::Edit {
            old_type,
            new_type,
            old_index: None,
            new_index,
            kind,
        } = diff
        {
            edit_field(
                kind,
<<<<<<< HEAD
                unsafe { combined.fields.get_unchecked_mut(*new_index) },
                unsafe { new_struct.fields.get_unchecked(*new_index) },
            );
=======
                &mut fields[*index],
                new_struct.fields().get(*index).unwrap(),
            ),
            FieldDiff::Move {
                old_index,
                new_index,
                edit: Some(kind),
            } => edit_field(
                kind,
                &mut fields[*old_index],
                new_struct.fields().get(*new_index).unwrap(),
            ),
            _ => (),
>>>>>>> 4f112300
        }
    }

    StructTypeBuilder::new(name.to_owned())
        .add_fields(fields)
        .finish()
}<|MERGE_RESOLUTION|>--- conflicted
+++ resolved
@@ -110,10 +110,10 @@
         }
     }
 
-    fn edit_field(kind: &FieldEditKind, old_field: &mut FieldInfo, new_field: &FieldInfo) {
+    fn edit_field(kind: &FieldEditKind, old_field: &mut (String, Type), new_field: Field) {
         match *kind {
-            FieldEditKind::ChangedTyped => old_field.type_info = new_field.type_info.clone(),
-            FieldEditKind::RenamedField => old_field.name = new_field.name.to_owned(),
+            FieldEditKind::ChangedTyped => old_field.1 = new_field.ty(),
+            FieldEditKind::RenamedField => old_field.0 = new_field.name().to_owned(),
         }
     }
 
@@ -121,7 +121,6 @@
     let mut additions: Vec<_> = mapping
         .iter()
         .filter_map(|diff| match diff {
-<<<<<<< HEAD
             FieldDiff::Edit {
                 old_type,
                 new_type,
@@ -129,23 +128,17 @@
                 new_index,
                 kind,
             } => {
-                let old_field = unsafe { combined.fields.get_unchecked_mut(*old_index) };
-                let new_field = unsafe { new_struct.fields.get_unchecked(*new_index) };
+                let combined = fields.get_mut(*old_index).unwrap();
+                let new_field = new_struct.fields().get(*new_index).unwrap();
 
-                edit_field(kind, old_field, new_field);
+                edit_field(kind, combined, new_field);
 
-                Some((*new_index, old_field.clone()))
+                Some((*new_index, combined.clone()))
             }
-            FieldDiff::Insert { index, .. } => Some((
-                *index,
-                unsafe { new_struct.fields.get_unchecked(*index) }.clone(),
-            )),
-=======
-            FieldDiff::Insert { index } => {
+            FieldDiff::Insert { index, .. } => {
                 let new_field = new_struct.fields().get(*index).unwrap();
                 Some((*index, (new_field.name().to_owned(), new_field.ty())))
             }
->>>>>>> 4f112300
             FieldDiff::Move {
                 old_index,
                 new_index,
@@ -163,16 +156,6 @@
         fields.insert(index, field);
     }
 
-<<<<<<< HEAD
-=======
-    fn edit_field(kind: &FieldEditKind, old_field: &mut (String, Type), new_field: Field) {
-        match *kind {
-            FieldEditKind::ConvertType => old_field.1 = new_field.ty(),
-            FieldEditKind::Rename => old_field.0 = new_field.name().to_owned(),
-        }
-    }
-
->>>>>>> 4f112300
     // Handle edits
     for diff in mapping.iter() {
         if let FieldDiff::Edit {
@@ -185,25 +168,9 @@
         {
             edit_field(
                 kind,
-<<<<<<< HEAD
-                unsafe { combined.fields.get_unchecked_mut(*new_index) },
-                unsafe { new_struct.fields.get_unchecked(*new_index) },
+                fields.get_mut(*new_index).unwrap(),
+                new_struct.fields().get(*new_index).unwrap(),
             );
-=======
-                &mut fields[*index],
-                new_struct.fields().get(*index).unwrap(),
-            ),
-            FieldDiff::Move {
-                old_index,
-                new_index,
-                edit: Some(kind),
-            } => edit_field(
-                kind,
-                &mut fields[*old_index],
-                new_struct.fields().get(*new_index).unwrap(),
-            ),
-            _ => (),
->>>>>>> 4f112300
         }
     }
 
