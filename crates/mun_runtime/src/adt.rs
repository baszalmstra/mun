use crate::{
    garbage_collector::GcRootPtr,
    marshal::Marshal,
<<<<<<< HEAD
    reflection::{equals_argument_type, ArgumentReflection, ReturnTypeReflection},
    GarbageCollector, Runtime,
};
use abi::TypeInfo;
use memory::gc::{GcRuntime, HasIndirectionPtr};
=======
    reflection::{equals_return_type, ArgumentReflection, ReturnTypeReflection},
    GarbageCollector, Runtime,
};
use memory::{
    gc::{GcPtr, GcRuntime, HasIndirectionPtr},
    TypeInfo,
};
>>>>>>> f9e180d1
use once_cell::sync::OnceCell;
use std::{
    ptr::{self, NonNull},
    sync::Arc,
};

/// Represents a Mun struct pointer.
#[repr(transparent)]
#[derive(Clone)]
pub struct RawStruct(GcPtr);

impl RawStruct {
    /// Returns a pointer to the struct memory.
    pub unsafe fn get_ptr(&self) -> NonNull<u8> {
        self.0.deref()
    }
}

/// Type-agnostic wrapper for interoperability with a Mun struct. This is merely a reference to the
/// Mun struct, that will be garbage collected unless it is rooted.
#[derive(Clone)]
pub struct StructRef<'s> {
    raw: RawStruct,
    runtime: &'s Runtime,
}

impl<'s> StructRef<'s> {
    /// Creates a `StructRef` that wraps a raw Mun struct.
    fn new<'r>(raw: RawStruct, runtime: &'r Runtime) -> Self
    where
        'r: 's,
    {
        Self { raw, runtime }
    }

    /// Consumes the `StructRef`, returning a raw Mun struct.
    pub fn into_raw(self) -> RawStruct {
        self.raw
    }

    /// Roots the `StructRef`.
    pub fn root(self) -> RootedStruct {
        RootedStruct::new(&self.runtime.gc, self.raw)
    }

    /// Returns the type information of the struct.
    pub fn type_info(&self) -> Arc<TypeInfo> {
        self.runtime.gc.ptr_type(self.raw.0)
    }

    /// Returns the struct's field at the specified `offset`.
    ///
    /// # Safety
    ///
<<<<<<< HEAD
    ///
    unsafe fn field_offset_unchecked<T>(
        &self,
        struct_info: &abi::StructInfo,
        field_idx: usize,
    ) -> NonNull<T> {
        let offset = *struct_info.field_offsets().get_unchecked(field_idx);
        // Safety: self.raw's memory pointer is never null
        NonNull::new_unchecked(
            self.raw.get_ptr().as_ptr().add(offset as usize).cast::<T>() as *mut _
        )
=======
    /// The offset must be the location of a variable of type T.
    unsafe fn get_field_ptr_unchecked<T>(&self, offset: usize) -> NonNull<T> {
        // SAFETY: self.raw's memory pointer is never null
        let ptr = self.raw.get_ptr();

        NonNull::new_unchecked(ptr.add(offset).cast::<T>() as *mut T)
>>>>>>> f9e180d1
    }

    /// Retrieves the value of the field corresponding to the specified `field_name`.
    pub fn get<T: ReturnTypeReflection + Marshal<'s>>(&self, field_name: &str) -> Result<T, String>
    where
        T: 's,
    {
        let type_info = self.type_info();

        // Safety: `as_struct` is guaranteed to return `Some` for `StructRef`s.
        let struct_info = type_info.as_struct().unwrap();

<<<<<<< HEAD
        // Safety: If we found the `field_idx`, we are guaranteed to also have the `field_type` and
        // `field_offset`.
        let field_type = unsafe { struct_info.field_types().get_unchecked(field_idx) };
        if !T::equals_type(field_type) {
            return Err(format!(
                "mismatched types for `{}::{}`. Expected: `{}`. Found: `{}`.",
                type_info.name(),
                field_name,
                T::type_name(),
                type_info.name(),
            ));
        };
=======
        let field_info = struct_info.find_field_by_name(field_name).ok_or_else(|| {
            format!(
                "Struct `{}` does not contain field `{}`.",
                type_info.name, field_name
            )
        })?;

        equals_return_type::<T>(&field_info.type_info).map_err(|(expected, found)| {
            format!(
                "Mismatched types for `{}::{}`. Expected: `{}`. Found: `{}`.",
                type_info.name, field_name, expected, found,
            )
        })?;
>>>>>>> f9e180d1

        // SAFETY: The offset in the ABI is always valid.
        let field_ptr =
            unsafe { self.get_field_ptr_unchecked::<T::MunType>(usize::from(field_info.offset)) };
        Ok(Marshal::marshal_from_ptr(
            field_ptr,
            self.runtime,
            &field_info.type_info,
        ))
    }

    /// Replaces the value of the field corresponding to the specified `field_name` and returns the
    /// old value.
    pub fn replace<T: ArgumentReflection + Marshal<'s>>(
        &mut self,
        field_name: &str,
        value: T,
    ) -> Result<T, String>
    where
        T: 's,
    {
        let type_info = self.type_info();

        // Safety: `as_struct` is guaranteed to return `Some` for `StructRef`s.
        let struct_info = type_info.as_struct().unwrap();

        let field_info = struct_info.find_field_by_name(field_name).ok_or_else(|| {
            format!(
                "Struct `{}` does not contain field `{}`.",
                type_info.name, field_name
            )
        })?;

        if field_info.type_info.id != value.type_id(self.runtime) {
            return Err(format!(
                "Mismatched types for `{}::{}`. Expected: `{}`. Found: `{}`.",
                type_info.name,
                field_name,
                value.type_info(self.runtime).name,
                field_info.type_info
            ));
        }

        // SAFETY: The offset in the ABI is always valid.
        let field_ptr =
            unsafe { self.get_field_ptr_unchecked::<T::MunType>(usize::from(field_info.offset)) };
        let old = Marshal::marshal_from_ptr(field_ptr, self.runtime, &field_info.type_info);
        Marshal::marshal_to_ptr(value, field_ptr, &field_info.type_info);
        Ok(old)
    }

    /// Sets the value of the field corresponding to the specified `field_name`.
    pub fn set<T: ArgumentReflection + Marshal<'s>>(
        &mut self,
        field_name: &str,
        value: T,
    ) -> Result<(), String> {
        let type_info = self.type_info();

        // Safety: `as_struct` is guaranteed to return `Some` for `StructRef`s.
        let struct_info = type_info.as_struct().unwrap();

        let field_info = struct_info.find_field_by_name(field_name).ok_or_else(|| {
            format!(
                "Struct `{}` does not contain field `{}`.",
                type_info.name, field_name
            )
        })?;

        if field_info.type_info.id != value.type_id(self.runtime) {
            return Err(format!(
                "Mismatched types for `{}::{}`. Expected: `{}`. Found: `{}`.",
                type_info.name,
                field_name,
                value.type_info(self.runtime).name,
                field_info.type_info
            ));
        }

        // SAFETY: The offset in the ABI is always valid.
        let field_ptr =
            unsafe { self.get_field_ptr_unchecked::<T::MunType>(usize::from(field_info.offset)) };
        Marshal::marshal_to_ptr(value, field_ptr, &field_info.type_info);
        Ok(())
    }
}

impl<'r> ArgumentReflection for StructRef<'r> {
    fn type_info(&self, _runtime: &Runtime) -> Arc<TypeInfo> {
        self.type_info()
    }

    fn equals_type(type_info: &TypeInfo) -> bool {
        type_info.as_struct().is_some()
    }
}

impl<'s> Marshal<'s> for StructRef<'s> {
    type MunType = RawStruct;

    fn marshal_from<'r>(value: Self::MunType, runtime: &'r Runtime) -> Self
    where
        'r: 's,
    {
        StructRef::new(value, runtime)
    }

    fn marshal_into<'r>(self) -> Self::MunType {
        self.into_raw()
    }

    fn marshal_from_ptr<'r>(
        ptr: NonNull<Self::MunType>,
        runtime: &'r Runtime,
        type_info: &Arc<TypeInfo>,
    ) -> StructRef<'s>
    where
        Self: 's,
        'r: 's,
    {
        let struct_info = type_info.as_struct().unwrap();

        // Copy the contents of the struct based on what kind of pointer we are dealing with
        let gc_handle = if struct_info.memory_kind == abi::StructMemoryKind::Value {
            // For a value struct, `ptr` points to a struct value.

            // Create a new object using the runtime's intrinsic
<<<<<<< HEAD
            let gc_handle = {
                runtime.gc().alloc(
                    // Safety: `ty` is a shared reference, so is guaranteed to not be `ptr::null()`.
                    UnsafeTypeInfo::new(unsafe {
                        NonNull::new_unchecked(type_info as *const abi::TypeInfo as *mut _)
                    }),
                )
            };

            // Construct
            let src = ptr.cast::<u8>().as_ptr() as *const _;
            let dest = unsafe { gc_handle.deref::<u8>() };
            let size = type_info.size_in_bytes();
            unsafe { ptr::copy_nonoverlapping(src, dest.as_ptr(), size) };
=======
            let mut gc_handle = runtime.gc().alloc(type_info);

            // Construct
            let src = ptr.cast::<u8>().as_ptr() as *const _;
            let dest = unsafe { gc_handle.deref_mut::<u8>() };
            unsafe { ptr::copy_nonoverlapping(src, dest, type_info.layout.size()) };
>>>>>>> f9e180d1

            gc_handle
        } else {
            // For a gc struct, `ptr` points to a `GcPtr`.
            unsafe { *ptr.cast::<GcPtr>().as_ptr() }
        };

        StructRef::new(RawStruct(gc_handle), runtime)
    }

    fn marshal_to_ptr(value: Self, mut ptr: NonNull<Self::MunType>, type_info: &Arc<TypeInfo>) {
        let struct_info = type_info.as_struct().unwrap();
        if struct_info.memory_kind == abi::StructMemoryKind::Value {
            let dest = ptr.cast::<u8>().as_ptr();
<<<<<<< HEAD
            let size = type_info.size_in_bytes();
            unsafe {
                ptr::copy_nonoverlapping(value.into_raw().get_ptr().as_ptr(), dest, size as usize)
=======
            unsafe {
                ptr::copy_nonoverlapping(value.into_raw().get_ptr(), dest, type_info.layout.size())
>>>>>>> f9e180d1
            };
        } else {
            unsafe { *ptr.as_mut() = value.into_raw() };
        }
    }
}

impl<'r> ReturnTypeReflection for StructRef<'r> {
    fn type_name() -> &'static str {
        "struct"
    }

    fn type_id() -> abi::TypeId {
        // TODO: Once `const_fn` lands, replace this with a const md5 hash
        static GUID: OnceCell<abi::TypeId> = OnceCell::new();
        GUID.get_or_init(|| {
            abi::Guid::from(<Self as ReturnTypeReflection>::type_name().as_bytes()).into()
        })
        .clone()
    }
}

/// Type-agnostic wrapper for interoperability with a Mun struct, that has been rooted. To marshal,
/// obtain a `StructRef` for the `RootedStruct`.
#[derive(Clone)]
pub struct RootedStruct {
    handle: GcRootPtr,
}

impl RootedStruct {
    /// Creates a `RootedStruct` that wraps a raw Mun struct.
    fn new(gc: &Arc<GarbageCollector>, raw: RawStruct) -> Self {
        assert!(gc.ptr_type(raw.0).is_struct());
        Self {
            handle: GcRootPtr::new(gc, raw.0),
        }
    }

    /// Converts the `RootedStruct` into a `StructRef`, using an external shared reference to a
    /// `Runtime`.
    pub fn as_ref<'r>(&self, runtime: &'r Runtime) -> StructRef<'r> {
        assert_eq!(Arc::as_ptr(&runtime.gc), self.handle.runtime().as_ptr());
        StructRef::new(RawStruct(self.handle.handle()), runtime)
    }
}<|MERGE_RESOLUTION|>--- conflicted
+++ resolved
@@ -1,13 +1,6 @@
 use crate::{
     garbage_collector::GcRootPtr,
     marshal::Marshal,
-<<<<<<< HEAD
-    reflection::{equals_argument_type, ArgumentReflection, ReturnTypeReflection},
-    GarbageCollector, Runtime,
-};
-use abi::TypeInfo;
-use memory::gc::{GcRuntime, HasIndirectionPtr};
-=======
     reflection::{equals_return_type, ArgumentReflection, ReturnTypeReflection},
     GarbageCollector, Runtime,
 };
@@ -15,7 +8,6 @@
     gc::{GcPtr, GcRuntime, HasIndirectionPtr},
     TypeInfo,
 };
->>>>>>> f9e180d1
 use once_cell::sync::OnceCell;
 use std::{
     ptr::{self, NonNull},
@@ -29,7 +21,7 @@
 
 impl RawStruct {
     /// Returns a pointer to the struct memory.
-    pub unsafe fn get_ptr(&self) -> NonNull<u8> {
+    pub unsafe fn get_ptr(&self) -> *const u8 {
         self.0.deref()
     }
 }
@@ -63,33 +55,19 @@
 
     /// Returns the type information of the struct.
     pub fn type_info(&self) -> Arc<TypeInfo> {
-        self.runtime.gc.ptr_type(self.raw.0)
+        self.runtime.gc.as_ref().ptr_type(self.raw.0)
     }
 
     /// Returns the struct's field at the specified `offset`.
     ///
     /// # Safety
     ///
-<<<<<<< HEAD
-    ///
-    unsafe fn field_offset_unchecked<T>(
-        &self,
-        struct_info: &abi::StructInfo,
-        field_idx: usize,
-    ) -> NonNull<T> {
-        let offset = *struct_info.field_offsets().get_unchecked(field_idx);
-        // Safety: self.raw's memory pointer is never null
-        NonNull::new_unchecked(
-            self.raw.get_ptr().as_ptr().add(offset as usize).cast::<T>() as *mut _
-        )
-=======
     /// The offset must be the location of a variable of type T.
     unsafe fn get_field_ptr_unchecked<T>(&self, offset: usize) -> NonNull<T> {
         // SAFETY: self.raw's memory pointer is never null
         let ptr = self.raw.get_ptr();
 
         NonNull::new_unchecked(ptr.add(offset).cast::<T>() as *mut T)
->>>>>>> f9e180d1
     }
 
     /// Retrieves the value of the field corresponding to the specified `field_name`.
@@ -102,20 +80,6 @@
         // Safety: `as_struct` is guaranteed to return `Some` for `StructRef`s.
         let struct_info = type_info.as_struct().unwrap();
 
-<<<<<<< HEAD
-        // Safety: If we found the `field_idx`, we are guaranteed to also have the `field_type` and
-        // `field_offset`.
-        let field_type = unsafe { struct_info.field_types().get_unchecked(field_idx) };
-        if !T::equals_type(field_type) {
-            return Err(format!(
-                "mismatched types for `{}::{}`. Expected: `{}`. Found: `{}`.",
-                type_info.name(),
-                field_name,
-                T::type_name(),
-                type_info.name(),
-            ));
-        };
-=======
         let field_info = struct_info.find_field_by_name(field_name).ok_or_else(|| {
             format!(
                 "Struct `{}` does not contain field `{}`.",
@@ -129,7 +93,6 @@
                 type_info.name, field_name, expected, found,
             )
         })?;
->>>>>>> f9e180d1
 
         // SAFETY: The offset in the ABI is always valid.
         let field_ptr =
@@ -221,10 +184,6 @@
     fn type_info(&self, _runtime: &Runtime) -> Arc<TypeInfo> {
         self.type_info()
     }
-
-    fn equals_type(type_info: &TypeInfo) -> bool {
-        type_info.as_struct().is_some()
-    }
 }
 
 impl<'s> Marshal<'s> for StructRef<'s> {
@@ -257,29 +216,12 @@
             // For a value struct, `ptr` points to a struct value.
 
             // Create a new object using the runtime's intrinsic
-<<<<<<< HEAD
-            let gc_handle = {
-                runtime.gc().alloc(
-                    // Safety: `ty` is a shared reference, so is guaranteed to not be `ptr::null()`.
-                    UnsafeTypeInfo::new(unsafe {
-                        NonNull::new_unchecked(type_info as *const abi::TypeInfo as *mut _)
-                    }),
-                )
-            };
-
-            // Construct
-            let src = ptr.cast::<u8>().as_ptr() as *const _;
-            let dest = unsafe { gc_handle.deref::<u8>() };
-            let size = type_info.size_in_bytes();
-            unsafe { ptr::copy_nonoverlapping(src, dest.as_ptr(), size) };
-=======
             let mut gc_handle = runtime.gc().alloc(type_info);
 
             // Construct
             let src = ptr.cast::<u8>().as_ptr() as *const _;
             let dest = unsafe { gc_handle.deref_mut::<u8>() };
             unsafe { ptr::copy_nonoverlapping(src, dest, type_info.layout.size()) };
->>>>>>> f9e180d1
 
             gc_handle
         } else {
@@ -294,14 +236,8 @@
         let struct_info = type_info.as_struct().unwrap();
         if struct_info.memory_kind == abi::StructMemoryKind::Value {
             let dest = ptr.cast::<u8>().as_ptr();
-<<<<<<< HEAD
-            let size = type_info.size_in_bytes();
-            unsafe {
-                ptr::copy_nonoverlapping(value.into_raw().get_ptr().as_ptr(), dest, size as usize)
-=======
             unsafe {
                 ptr::copy_nonoverlapping(value.into_raw().get_ptr(), dest, type_info.layout.size())
->>>>>>> f9e180d1
             };
         } else {
             unsafe { *ptr.as_mut() = value.into_raw() };
@@ -334,7 +270,7 @@
 impl RootedStruct {
     /// Creates a `RootedStruct` that wraps a raw Mun struct.
     fn new(gc: &Arc<GarbageCollector>, raw: RawStruct) -> Self {
-        assert!(gc.ptr_type(raw.0).is_struct());
+        assert!(gc.as_ref().ptr_type(raw.0).is_struct());
         Self {
             handle: GcRootPtr::new(gc, raw.0),
         }
