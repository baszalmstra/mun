--- conflicted
+++ resolved
@@ -18,14 +18,9 @@
 use dispatch_table::DispatchTable;
 use garbage_collector::GarbageCollector;
 use log::{debug, error, info};
-<<<<<<< HEAD
-use memory::{
-    gc::{self, Array, GcRuntime},
-=======
 use mun_abi as abi;
 use mun_memory::{
-    gc::{self, GcRuntime},
->>>>>>> a8315461
+    gc::{self, Array, GcRuntime},
     type_table::TypeTable,
 };
 use mun_project::LOCKFILE_NAME;
@@ -56,12 +51,8 @@
     reflection::{ArgumentReflection, ReturnTypeReflection},
 };
 // Re-export some useful types so crates dont have to depend on mun_memory as well.
-<<<<<<< HEAD
 use crate::array::RawArray;
-pub use memory::{Field, FieldData, HasStaticType, PointerType, StructType, Type};
-=======
 pub use mun_memory::{Field, FieldData, HasStaticType, PointerType, StructType, Type};
->>>>>>> a8315461
 
 /// Options for the construction of a [`Runtime`].
 pub struct RuntimeOptions {
