//! The Mun Runtime
//!
//! The Mun Runtime provides functionality for automatically hot reloading Mun C ABI
//! compliant shared libraries.
#![warn(missing_docs)]

mod assembly;
#[macro_use]
mod garbage_collector;
mod adt;
mod marshal;
mod reflection;

use anyhow::Result;
use garbage_collector::GarbageCollector;
use log::{debug, error, info};
use memory::{
    gc::{self, GcRuntime},
    type_table::TypeTable,
    TypeInfo,
};
use mun_project::LOCKFILE_NAME;
use notify::{RawEvent, RecommendedWatcher, RecursiveMode, Watcher};
use rustc_hash::FxHashMap;
use std::{
    collections::{HashMap, VecDeque},
    ffi, io, mem,
    path::{Path, PathBuf},
<<<<<<< HEAD
    rc::Rc,
=======
    ptr::NonNull,
>>>>>>> 09353249
    string::ToString,
    sync::{
        mpsc::{channel, Receiver},
        Arc,
    },
};

pub use crate::{
    adt::{RootedStruct, StructRef},
    assembly::Assembly,
    marshal::Marshal,
    reflection::{ArgumentReflection, ReturnTypeReflection},
};
use abi::FunctionSignature;
pub use abi::IntoFunctionDefinition;
use std::ffi::c_void;
use std::fmt::{Debug, Display, Formatter};

/// Options for the construction of a [`Runtime`].
pub struct RuntimeOptions {
    /// Path to the entry point library
    pub library_path: PathBuf,
    /// Custom user injected functions
    pub user_functions: Vec<(abi::FunctionDefinition, abi::FunctionDefinitionStorage)>,
}

/// Retrieve the allocator using the provided handle.
///
/// # Safety
///
/// The allocator must have been set using the `set_allocator_handle` call - exposed by the Mun
/// library.
unsafe fn get_allocator(alloc_handle: *mut ffi::c_void) -> Arc<GarbageCollector> {
    Arc::from_raw(alloc_handle as *const GarbageCollector)
}

/// Retrieve the `TypeInfo` using the provided handle.
///
/// # Safety
///
/// The type handle must have been returned from a call to [`Arc<TypeInfo>::into_raw`][into_raw].
unsafe fn get_type_info(type_handle: *const ffi::c_void) -> Arc<TypeInfo> {
    Arc::from_raw(type_handle as *const TypeInfo)
}

extern "C" fn new(
    type_handle: *const ffi::c_void,
    alloc_handle: *mut ffi::c_void,
) -> *const *mut ffi::c_void {
    // SAFETY: The runtime always constructs and uses `Arc<TypeInfo>::into_raw` to set the type
    // type handles in the type LUT.
    let type_info = unsafe { get_type_info(alloc_handle) };

    // Safety: `new` is only called from within Mun assemblies' core logic, so we are guaranteed
    // that the `Runtime` and its `GarbageCollector` still exist if this function is called, and
    // will continue to do so for the duration of this function.
    let allocator = unsafe { get_allocator(alloc_handle) };
    // Safety: the Mun Compiler guarantees that `new` is never called with `ptr::null()`.
    let handle = allocator.alloc(&type_info);

    // Prevent destruction of the allocator
    mem::forget(allocator);

    // Prevent destruction of the type info
    mem::forget(type_info);

    handle.into()
}

/// A builder for the [`Runtime`].
pub struct RuntimeBuilder {
    options: RuntimeOptions,
}

impl RuntimeBuilder {
    /// Constructs a new `RuntimeBuilder` for the shared library at `library_path`.
    fn new<P: Into<PathBuf>>(library_path: P) -> Self {
        Self {
            options: RuntimeOptions {
                library_path: library_path.into(),
                user_functions: Default::default(),
            },
        }
    }

    /// Adds a custom user function to the dispatch table.
    pub fn insert_fn<S: AsRef<str>, F: abi::IntoFunctionDefinition>(
        mut self,
        name: S,
        func: F,
    ) -> Self {
        self.options.user_functions.push(func.into(name));
        self
    }

    /// Constructs a [`Runtime`] with the builder's options.
    pub fn finish(self) -> anyhow::Result<Runtime> {
        Runtime::new(self.options)
    }
}

type DependencyCounter = usize;
type Dependency<T> = (T, DependencyCounter);
type DependencyMap<T> = FxHashMap<String, Dependency<T>>;

/// A runtime dispatch table that maps full paths to function and struct information.
#[derive(Clone, Default)]
pub struct DispatchTable {
    functions: FxHashMap<String, abi::FunctionDefinition>,
    fn_dependencies: FxHashMap<String, DependencyMap<abi::FunctionPrototype>>,
}

impl DispatchTable {
    /// Retrieves the [`abi::FunctionDefinition`] corresponding to `fn_path`, if it exists.
    pub fn get_fn(&self, fn_path: &str) -> Option<&abi::FunctionDefinition> {
        self.functions.get(fn_path)
    }

    /// Inserts the `fn_info` for `fn_path` into the dispatch table.
    ///
    /// If the dispatch table already contained this `fn_path`, the value is updated, and the old
    /// value is returned.
    pub fn insert_fn<S: ToString>(
        &mut self,
        fn_path: S,
        fn_info: abi::FunctionDefinition,
    ) -> Option<abi::FunctionDefinition> {
        self.functions.insert(fn_path.to_string(), fn_info)
    }

    /// Removes and returns the `fn_info` corresponding to `fn_path`, if it exists.
    pub fn remove_fn<S: AsRef<str>>(&mut self, fn_path: S) -> Option<abi::FunctionDefinition> {
        self.functions.remove(fn_path.as_ref())
    }

    /// Adds `fn_path` from `assembly_path` as a dependency; incrementing its usage counter.
    pub fn add_fn_dependency<S: ToString, T: ToString>(
        &mut self,
        assembly_path: S,
        fn_path: T,
        fn_prototype: abi::FunctionPrototype,
    ) {
        let dependencies = self
            .fn_dependencies
            .entry(assembly_path.to_string())
            .or_default();

        let (_, counter) = dependencies
            .entry(fn_path.to_string())
            .or_insert((fn_prototype, 0));

        *counter += 1;
    }

    /// Removes `fn_path` from `assembly_path` as a dependency; decrementing its usage counter.
    pub fn remove_fn_dependency<S: AsRef<str>, T: AsRef<str>>(
        &mut self,
        assembly_path: S,
        fn_path: T,
    ) {
        if let Some(dependencies) = self.fn_dependencies.get_mut(assembly_path.as_ref()) {
            if let Some((key, (fn_sig, counter))) = dependencies.remove_entry(fn_path.as_ref()) {
                if counter > 1 {
                    dependencies.insert(key, (fn_sig, counter - 1));
                }
            }
        }
    }
}

/// A runtime for the Mun language.
///
/// # Logging
///
/// The runtime uses [log] as a logging facade, but does not install a logger. To produce log
/// output, you have to use a [logger implementation][log-impl] compatible with the facade.
///
/// [log]: https://docs.rs/log
/// [log-impl]: https://docs.rs/log/0.4.13/log/#available-logging-implementations
pub struct Runtime {
    assemblies: HashMap<PathBuf, Assembly>,
    /// Assemblies that have changed and thus need to be relinked. Maps the old to the (potentially) new path.
    assemblies_to_relink: VecDeque<(PathBuf, PathBuf)>,
    dispatch_table: DispatchTable,
    type_table: TypeTable,
    watcher: RecommendedWatcher,
    watcher_rx: Receiver<RawEvent>,
    renamed_files: HashMap<u32, PathBuf>,
    gc: Arc<GarbageCollector>,
    _user_functions: Vec<abi::FunctionDefinitionStorage>,
}

impl Runtime {
    /// Constructs a new [`RuntimeBuilder`] to construct a new [`Runtime`] instance.
    pub fn builder<P: Into<PathBuf>>(library_path: P) -> RuntimeBuilder {
        RuntimeBuilder::new(library_path)
    }

    /// Constructs a new `Runtime` that loads the library at `library_path` and its
    /// dependencies. The `Runtime` contains a file watcher that is triggered with an interval
    /// of `dur`.
    pub fn new(mut options: RuntimeOptions) -> anyhow::Result<Runtime> {
        let (tx, rx) = channel();

        let mut dispatch_table = DispatchTable::default();
        let type_table = TypeTable::default();

        // Add internal functions
        options.user_functions.push(IntoFunctionDefinition::into(
            new as extern "C" fn(*const ffi::c_void, *mut ffi::c_void) -> *const *mut ffi::c_void,
            "new",
        ));

        let mut storages = Vec::with_capacity(options.user_functions.len());
        for (info, storage) in options.user_functions.into_iter() {
            dispatch_table.insert_fn(info.prototype.name().to_string(), info);
            storages.push(storage)
        }

        let watcher: RecommendedWatcher = Watcher::new_raw(tx)?;
        let mut runtime = Runtime {
            assemblies: HashMap::new(),
            assemblies_to_relink: VecDeque::new(),
            dispatch_table,
            type_table,
            watcher,
            watcher_rx: rx,
            renamed_files: HashMap::new(),
            gc: Arc::new(self::garbage_collector::GarbageCollector::default()),
            _user_functions: storages,
        };

        runtime.add_assembly(&options.library_path)?;
        Ok(runtime)
    }

    /// Adds an assembly corresponding to the library at `library_path`.
    fn add_assembly(&mut self, library_path: &Path) -> anyhow::Result<()> {
        let library_path = library_path.canonicalize()?;
        if self.assemblies.contains_key(&library_path) {
            return Err(io::Error::new(
                io::ErrorKind::AlreadyExists,
                "An assembly with the same name already exists.",
            )
            .into());
        }

        let mut loaded = HashMap::new();
        let mut to_load = VecDeque::new();
        to_load.push_back(library_path);

        // Load all assemblies and their dependencies
        while let Some(library_path) = to_load.pop_front() {
            // A dependency can be added by multiple dependants, so check that we didn't load it yet
            if loaded.contains_key(&library_path) {
                continue;
            }

            let assembly = Assembly::load(&library_path, self.gc.clone())?;

            let parent = library_path.parent().expect("Invalid library path");
            let extension = library_path.extension();

            let dependencies: Vec<String> =
                assembly.info().dependencies().map(From::from).collect();
            loaded.insert(library_path.clone(), assembly);

            for dependency in dependencies {
                let mut library_path = parent.join(dependency);
                if let Some(extension) = extension {
                    library_path = library_path.with_extension(extension);
                }

                if !loaded.contains_key(&library_path) {
                    to_load.push_back(library_path);
                }
            }
        }

        self.dispatch_table = Assembly::link_all(loaded.values_mut(), &self.dispatch_table)?;

        for (library_path, assembly) in loaded.into_iter() {
            self.watcher
                .watch(library_path.parent().unwrap(), RecursiveMode::NonRecursive)?;

            self.assemblies.insert(library_path, assembly);
        }

        Ok(())
    }

    /// Retrieves the function definition corresponding to `function_name`, if available.
    pub fn get_function_definition(&self, function_name: &str) -> Option<&abi::FunctionDefinition> {
        // TODO: Verify that when someone tries to invoke a non-public function, it should fail.
        self.dispatch_table.get_fn(function_name)
    }

    /// Retrieves the type definition corresponding to `type_name`, if available.
    pub fn get_type_info(&self, type_name: &str) -> Option<Arc<TypeInfo>> {
        self.type_table.find_type_info_by_name(type_name)
    }

    /// Retrieve the type information corresponding to the `type_id`, if available.
    pub fn get_type_info_by_id(&self, type_id: &abi::TypeId) -> Option<Arc<TypeInfo>> {
        self.type_table.find_type_info_by_id(type_id)
    }

    /// Updates the state of the runtime. This includes checking for file changes, and reloading
    /// compiled assemblies.
    pub fn update(&mut self) -> bool {
        fn is_lockfile(path: &Path) -> bool {
            path.file_name().expect("Invalid file path.") == LOCKFILE_NAME
        }

        fn relink_assemblies(runtime: &mut Runtime) -> anyhow::Result<(DispatchTable, TypeTable)> {
            let mut loaded = HashMap::new();
            let to_load = &mut runtime.assemblies_to_relink;

            info!("Relinking assemblies:");
            for (old_path, new_path) in to_load.iter() {
                info!(
                    "{} -> {}",
                    old_path.to_string_lossy(),
                    new_path.to_string_lossy()
                );
            }

            // Load all assemblies and their dependencies
            while let Some((old_path, new_path)) = to_load.pop_front() {
                // A dependency can be added by multiple dependants, so check that we didn't load it yet
                if loaded.contains_key(&old_path) {
                    continue;
                }

                let assembly = Assembly::load(&new_path, runtime.gc.clone())?;

                let parent = new_path.parent().expect("Invalid library path");
                let extension = new_path.extension();

                let dependencies: Vec<String> =
                    assembly.info().dependencies().map(From::from).collect();
                loaded.insert(old_path.clone(), assembly);

                for dependency in dependencies {
                    let mut library_path = parent.join(dependency);
                    if let Some(extension) = extension {
                        library_path = library_path.with_extension(extension);
                    }

                    if !loaded.contains_key(&library_path)
                        && !runtime.assemblies.contains_key(&library_path)
                    {
                        to_load.push_back((old_path.clone(), library_path));
                    }
                }
            }

            Assembly::relink_all(
                &mut loaded,
                &mut runtime.assemblies,
                &runtime.dispatch_table,
                &runtime.type_table,
            )
        }

        while let Ok(event) = self.watcher_rx.try_recv() {
            if let Some(path) = event.path {
                let op = event.op.expect("Invalid event.");

                if is_lockfile(&path) {
                    if op.contains(notify::op::CREATE) {
                        debug!("Lockfile created");
                    }
                    if op.contains(notify::op::REMOVE) {
                        debug!("Lockfile deleted");

                        match relink_assemblies(self) {
                            Ok((dispatch_table, type_table)) => {
                                info!("Succesfully reloaded assemblies.");

                                self.dispatch_table = dispatch_table;
                                self.type_table = type_table;
                                self.assemblies_to_relink.clear();

                                return true;
                            }
                            Err(e) => error!("Failed to relink assemblies, due to {}.", e),
                        }
                    }
                } else {
                    let path = path.canonicalize().unwrap_or_else(|_| {
                        panic!("Failed to canonicalize path: {}.", path.to_string_lossy())
                    });

                    if op.contains(notify::op::RENAME) {
                        let cookie = event.cookie.expect("Invalid RENAME event.");
                        if let Some(old_path) = self.renamed_files.remove(&cookie) {
                            self.assemblies_to_relink.push_back((old_path, path));
                        // on_file_changed(self, &old_path, &path);
                        } else {
                            self.renamed_files.insert(cookie, path);
                        }
                    } else if op.contains(notify::op::WRITE) {
                        // TODO: don't overwrite existing
                        self.assemblies_to_relink.push_back((path.clone(), path));
                    }
                }
            }
        }

        false
    }

    /// Returns a shared reference to the runtime's garbage collector.
    ///
    /// We cannot return an `Arc` here, because the lifetime of data contained in `GarbageCollector`
    /// is dependent on the `Runtime`.
    pub fn gc(&self) -> &dyn GcRuntime {
        self.gc.as_ref()
    }

    /// Collects all memory that is no longer referenced by rooted objects. Returns `true` if memory
    /// was reclaimed, `false` otherwise. This behavior will likely change in the future.
    pub fn gc_collect(&self) -> bool {
        self.gc.collect()
    }

    /// Returns statistics about the garbage collector.
    pub fn gc_stats(&self) -> gc::Stats {
        self.gc.stats()
    }
}

/// An error that might occur when calling a mun function from Rust.
pub struct InvokeErr<'name, T> {
    msg: String,
    function_name: &'name str,
    arguments: T,
}

impl<'name, T> Debug for InvokeErr<'name, T> {
    fn fmt(&self, f: &mut Formatter<'_>) -> std::fmt::Result {
        write!(f, "{}", &self.msg)
    }
}

impl<'name, T> Display for InvokeErr<'name, T> {
    fn fmt(&self, f: &mut Formatter<'_>) -> std::fmt::Result {
        write!(f, "{}", &self.msg)
    }
}

impl<'name, T: InvokeArgs> InvokeErr<'name, T> {
    /// Retries a function invocation once, resulting in a potentially successful
    /// invocation.
    // FIXME: `unwrap_or_else` does not compile for `StructRef`, due to
    // https://doc.rust-lang.org/nomicon/lifetime-mismatch.html#improperly-reduced-borrows
    pub fn retry<'r, 'o, Output>(self, runtime: &'r mut Runtime) -> Result<Output, Self>
    where
        Output: 'o + ReturnTypeReflection + Marshal<'o>,
        'r: 'o,
    {
        // Safety: The output of `retry_impl` is guaranteed to only contain a shared
        // reference.
        unsafe { self.retry_impl(runtime) }
    }

    /// Retries the function invocation until it succeeds, resulting in an output.
    // FIXME: `unwrap_or_else` does not compile for `StructRef`, due to
    // https://doc.rust-lang.org/nomicon/lifetime-mismatch.html#improperly-reduced-borrows
    pub fn wait<'r, 'o, Output>(mut self, runtime: &'r mut Runtime) -> Output
    where
        Output: 'o + ReturnTypeReflection + Marshal<'o>,
        'r: 'o,
    {
        // Safety: The output of `retry_impl` is guaranteed to only contain a shared
        // reference.
        let runtime = &*runtime;

        loop {
            self = match unsafe { self.retry_impl(runtime) } {
                Ok(output) => return output,
                Err(e) => e,
            };
        }
    }

    /// Inner implementation that retries a function invocation once, resulting in a
    /// potentially successful invocation. This is a workaround for:
    /// https://doc.rust-lang.org/nomicon/lifetime-mismatch.html
    ///
    /// # Safety
    ///
    /// When calling this function, you have to guarantee that `runtime` is mutably
    /// borrowed. The `Output` value can only contain a shared borrow of `runtime`.
    unsafe fn retry_impl<'r, 'o, Output>(self, runtime: &'r Runtime) -> Result<Output, Self>
    where
        Output: 'o + ReturnTypeReflection + Marshal<'o>,
        'r: 'o,
    {
        #[allow(clippy::cast_ref_to_mut)]
        let runtime = &mut *(runtime as *const Runtime as *mut Runtime);

        eprintln!("{}", self.msg);
        while !runtime.update() {
            // Wait until there has been an update that might fix the error
        }

        runtime.invoke(self.function_name, self.arguments)
    }
}

/// A trait that handles calling a certain function with a set of arguments. This trait is
/// implemented for tuples up to and including 20 elements.
pub trait InvokeArgs {
    /// Determines whether the specified function can be called with these arguments
    fn can_invoke<'runtime>(
        &self,
        runtime: &'runtime Runtime,
        signature: &FunctionSignature,
    ) -> Result<(), String>;

    /// Calls the specified function with these function arguments
    ///
    /// # Safety
    ///
    /// The `fn_ptr` is cast and invoked which might result in undefined behavior.
    unsafe fn invoke<ReturnType>(self, fn_ptr: *const c_void) -> ReturnType;
}

// Implement `InvokeTraits` for tuples up to and including 20 elements
seq_macro::seq!(N in 0..=20 {#(
seq_macro::seq!(I in 0..N {
    impl<'arg, #(T #I: ArgumentReflection + Marshal<'arg>,)*> InvokeArgs for (#(T #I,)*) {
        #[allow(unused_variables)]
        fn can_invoke<'runtime>(&self, runtime: &'runtime Runtime, signature: &FunctionSignature) -> Result<(), String> {
            let arg_types = signature.arg_types();

            // Ensure the number of arguments match
            #[allow(clippy::len_zero)]
            if N != arg_types.len() {
                return Err(format!("Invalid return type. Expected: {}. Found: {}", N, arg_types.len()))
            }

            #(
            if arg_types[I] != self.I.type_id(runtime) {
                return Err(format!(
                    "Invalid argument type at index {}. Expected: {}. Found: {}.",
                    I,
                    self.I.type_name(runtime),
                    runtime.get_type_info_by_id(&arg_types[I]).unwrap(),
                ));
            }
            )*

            Ok(())
        }

        unsafe fn invoke<ReturnType>(self, fn_ptr: *const c_void) -> ReturnType {
            #[allow(clippy::type_complexity)]
            let function: fn(#(T #I::MunType,)*) -> ReturnType = core::mem::transmute(fn_ptr);
            function(#(self.I.marshal_into(),)*)
        }
    }
});
)*});

impl Runtime {
    /// Invokes the Mun function called `function_name` with the specified `arguments`.
    pub fn invoke<
        'runtime,
        'ret,
        'name,
        ReturnType: ReturnTypeReflection + Marshal<'ret> + 'ret,
        ArgTypes: InvokeArgs,
    >(
        &'runtime self,
        function_name: &'name str,
        arguments: ArgTypes,
    ) -> Result<ReturnType, InvokeErr<'name, ArgTypes>>
    where
        'runtime: 'ret,
    {
        // Get the function information from the runtime
        let function_info = match self.get_function_definition(function_name).ok_or_else(|| {
            format!(
                "failed to obtain function '{}', no such function exists.",
                function_name
            )
        }) {
            Ok(function_info) => function_info,
            Err(msg) => {
                return Err(InvokeErr {
                    msg,
                    function_name,
                    arguments,
                })
            }
        };

        // Validate the arguments
        match arguments.can_invoke(self, &function_info.prototype.signature) {
            Ok(_) => {}
            Err(msg) => {
                return Err(InvokeErr {
                    msg,
                    function_name,
                    arguments,
                })
            }
        };

        // Validate the return type
        let return_type = &function_info.prototype.signature.return_type;
        if return_type.guid != ReturnType::type_id().guid {
            return Err(InvokeErr {
                msg: format!(
                    "invalid return type. Expected: {}. Found: {}",
                    ReturnType::type_name(),
                    self.get_type_info_by_id(return_type).unwrap().name,
                ),
                function_name,
                arguments,
            });
        }

        let result: ReturnType::MunType = unsafe { arguments.invoke(function_info.fn_ptr) };
        Ok(Marshal::marshal_from(result, self))
    }
}<|MERGE_RESOLUTION|>--- conflicted
+++ resolved
@@ -26,11 +26,8 @@
     collections::{HashMap, VecDeque},
     ffi, io, mem,
     path::{Path, PathBuf},
-<<<<<<< HEAD
+    ptr::NonNull,
     rc::Rc,
-=======
-    ptr::NonNull,
->>>>>>> 09353249
     string::ToString,
     sync::{
         mpsc::{channel, Receiver},
@@ -164,6 +161,24 @@
     /// Removes and returns the `fn_info` corresponding to `fn_path`, if it exists.
     pub fn remove_fn<S: AsRef<str>>(&mut self, fn_path: S) -> Option<abi::FunctionDefinition> {
         self.functions.remove(fn_path.as_ref())
+    }
+
+    /// Removes the function definitions from the given assembly from this dispatch table.
+    pub fn remove_module(&mut self, assembly: &abi::ModuleInfo) {
+        for function in assembly.functions() {
+            if let Some(value) = self.functions.get(function.prototype.name()) {
+                if value.fn_ptr == function.fn_ptr {
+                    self.functions.remove(function.prototype.name());
+                }
+            }
+        }
+    }
+
+    /// Add the function definitions from the given assembly from this dispatch table.
+    pub fn insert_module(&mut self, assembly: &abi::ModuleInfo) {
+        for function in assembly.functions() {
+            self.insert_fn(function.prototype.name(), function.clone());
+        }
     }
 
     /// Adds `fn_path` from `assembly_path` as a dependency; incrementing its usage counter.
@@ -580,7 +595,7 @@
                 return Err(format!(
                     "Invalid argument type at index {}. Expected: {}. Found: {}.",
                     I,
-                    self.I.type_name(runtime),
+                    self.I.type_info(runtime).name,
                     runtime.get_type_info_by_id(&arg_types[I]).unwrap(),
                 ));
             }
