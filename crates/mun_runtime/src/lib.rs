--- conflicted
+++ resolved
@@ -8,12 +8,9 @@
 #[macro_use]
 mod garbage_collector;
 mod adt;
-<<<<<<< HEAD
 mod array;
-=======
 mod dispatch_table;
 mod function_info;
->>>>>>> f9e180d1
 mod marshal;
 mod reflection;
 
@@ -27,6 +24,7 @@
 };
 use mun_project::LOCKFILE_NAME;
 use notify::{RawEvent, RecommendedWatcher, RecursiveMode, Watcher};
+use std::mem::ManuallyDrop;
 use std::{
     collections::{HashMap, VecDeque},
     ffi,
@@ -89,40 +87,34 @@
 ) -> *const *mut ffi::c_void {
     // SAFETY: The runtime always constructs and uses `Arc<TypeInfo>::into_raw` to set the type
     // type handles in the type LUT.
-    let type_info = unsafe { get_type_info(type_handle) };
+    let type_info = ManuallyDrop::new(unsafe { get_type_info(type_handle) });
 
     // Safety: `new` is only called from within Mun assemblies' core logic, so we are guaranteed
     // that the `Runtime` and its `GarbageCollector` still exist if this function is called, and
     // will continue to do so for the duration of this function.
-    let allocator = unsafe { get_allocator(alloc_handle) };
+    let allocator = ManuallyDrop::new(unsafe { get_allocator(alloc_handle) });
+
     // Safety: the Mun Compiler guarantees that `new` is never called with `ptr::null()`.
-    let handle = allocator.alloc(&type_info);
-
-    // Prevent destruction of the allocator
-    mem::forget(allocator);
-
-    // Prevent destruction of the type info
-    mem::forget(type_info);
+    let handle = allocator.as_ref().alloc(&type_info);
 
     handle.into()
 }
 
 extern "C" fn new_array(
-    type_info: *const abi::TypeInfo,
+    type_handle: *const ffi::c_void,
     length: usize,
     alloc_handle: *mut ffi::c_void,
 ) -> *const *mut ffi::c_void {
+    // SAFETY: The runtime always constructs and uses `Arc<TypeInfo>::into_raw` to set the type
+    // type handles in the type LUT.
+    let type_info = ManuallyDrop::new(unsafe { get_type_info(type_handle) });
+
     // Safety: `new` is only called from within Mun assemblies' core logic, so we are guaranteed
     // that the `Runtime` and its `GarbageCollector` still exist if this function is called, and
     // will continue to do so for the duration of this function.
-    let allocator = unsafe { get_allocator(alloc_handle) };
-    // Safety: the Mun Compiler guarantees that `new` is never called with `ptr::null()`.
-    let type_info = UnsafeTypeInfo::new(unsafe { NonNull::new_unchecked(type_info as *mut _) });
-
-    let handle = allocator.alloc_array(type_info, length);
-
-    // Prevent destruction of the allocator
-    mem::forget(allocator);
+    let allocator = ManuallyDrop::new(unsafe { get_allocator(alloc_handle) });
+
+    let handle = allocator.as_ref().alloc_array(&type_info, length);
 
     handle.into()
 }
@@ -228,27 +220,19 @@
             "new",
         ));
 
-<<<<<<< HEAD
         options.user_functions.push(IntoFunctionDefinition::into(
             new_array
                 as extern "C" fn(
-                    *const abi::TypeInfo,
+                    *const ffi::c_void,
                     usize,
                     *mut ffi::c_void,
                 ) -> *const *mut ffi::c_void,
             "new_array",
         ));
 
-        let mut storages = Vec::with_capacity(options.user_functions.len());
-        for (info, storage) in options.user_functions.into_iter() {
-            dispatch_table.insert_fn(info.prototype.name().to_string(), info);
-            storages.push(storage)
-        }
-=======
         options.user_functions.into_iter().for_each(|fn_def| {
             dispatch_table.insert_fn(fn_def.prototype.name.clone(), Arc::new(fn_def));
         });
->>>>>>> f9e180d1
 
         let watcher: RecommendedWatcher = Watcher::new_raw(tx)?;
         let mut runtime = Runtime {
@@ -475,7 +459,7 @@
     ///
     /// We cannot return an `Arc` here, because the lifetime of data contained in `GarbageCollector`
     /// is dependent on the `Runtime`.
-    pub fn gc(&self) -> &dyn GcRuntime {
+    pub fn gc(&self) -> &GarbageCollector {
         self.gc.as_ref()
     }
 
@@ -487,7 +471,7 @@
 
     /// Returns statistics about the garbage collector.
     pub fn gc_stats(&self) -> gc::Stats {
-        self.gc.stats()
+        self.gc.as_ref().stats()
     }
 }
 
@@ -671,33 +655,6 @@
         };
 
         // Validate the return type
-<<<<<<< HEAD
-        match if let Some(return_type) = function_info.prototype.signature.return_type() {
-            if !ReturnType::equals_type(return_type) {
-                Err((return_type.name(), ReturnType::type_name()))
-            } else {
-                Ok(())
-            }
-        } else if <() as ReturnTypeReflection>::type_guid() != ReturnType::type_guid() {
-            Err((
-                <() as ReturnTypeReflection>::type_name(),
-                ReturnType::type_name(),
-            ))
-        } else {
-            Ok(())
-        } {
-            Ok(_) => {}
-            Err((expected, found)) => {
-                return Err(InvokeErr {
-                    msg: format!(
-                        "invalid return type. Expected: {}. Found: {}",
-                        expected, found,
-                    ),
-                    function_name,
-                    arguments,
-                })
-            }
-=======
         if let Err((got, expected)) =
             equals_return_type::<ReturnType>(&function_info.prototype.signature.return_type)
         {
@@ -709,7 +666,6 @@
                 function_name,
                 arguments,
             });
->>>>>>> f9e180d1
         }
 
         let result: ReturnType::MunType = unsafe { arguments.invoke(function_info.fn_ptr) };
